case arg of
  theorem [thrm]
  do
    case thrm of
      forall [boundVariables vars, premises prems, conclusion [concl]]
      do
<<<<<<< HEAD
        h [x, y] = concl where h in [equality, equivalence]
        x_header [x_body] <- x
=======
        h [x, y] = concl
          where
            h in [equality, equivalence]
            x eq y
        Efgh = x
        Abcd = h
        x_header [equality [a@(plus [p&x1, x2]), b@(plus [x3, x1])]] <- x
>>>>>>> 80979561
        done
    done
done<|MERGE_RESOLUTION|>--- conflicted
+++ resolved
@@ -4,10 +4,6 @@
     case thrm of
       forall [boundVariables vars, premises prems, conclusion [concl]]
       do
-<<<<<<< HEAD
-        h [x, y] = concl where h in [equality, equivalence]
-        x_header [x_body] <- x
-=======
         h [x, y] = concl
           where
             h in [equality, equivalence]
@@ -15,7 +11,6 @@
         Efgh = x
         Abcd = h
         x_header [equality [a@(plus [p&x1, x2]), b@(plus [x3, x1])]] <- x
->>>>>>> 80979561
         done
     done
 done