{-# LANGUAGE FlexibleInstances    #-}
{-# LANGUAGE RankNTypes           #-}
{-# LANGUAGE TypeSynonymInstances #-}

{-|
Module      : Expr
Description : Data types of expressions
Copyright   : (c) Grigoriy Bokov, 2018
                  Gleb Kalachev, 2018
License     : GPL-3
Maintainer  : bokov@intsys.msu.ru
Stability   : experimental
Portability : POSIX

Expressions are built up from terminal expressions using brackets, braces, commas, alternating, logical terms etc. Terminal expressions are defined outside. As an example, terminal expressions are logical symbols, program variables, function's calls, pointers, referenses.

There are two classes of expressions: logical and program. Logical expressions represent logical terms that are elements of inner language of the system. Program expressions represent program terms that are elements of outer language of the system. The type @Expr@ is used for denoting common parts of logical and program expressions.
-}
module Expr
    (
      -- exports
      Expr(..),
      FExpr,
      SExpr,
<<<<<<< HEAD
      TExpr
=======
      TExpr,
      Command(..),
      PAssign(..)
>>>>>>> 6e806868
    )
where

-- External imports

-- Internal imports
import           LSymbol
import           Term

------------------------------------------------------------------------------------------
-- Data types and clases declaration

<<<<<<< HEAD
type Var = Int
type Args = M.Map Var Expr

class Function m a b where
  apply :: (Args -> m a) -> [(Var,Expr)] -> [Var] -> b

instance Monad m => Function m a (m a) where
  apply f args [] = f (M.fromList args)

instance (Monad m, Function m a b) => Function m a (Expr -> b) where
  apply f args (x:xs) a = apply f ((x,a):args) xs

type FExpr = forall m a . (Monad m, Function m Expr a) => a
type SExpr = forall m a . (Monad m, Function m () a) => a
type TExpr = Term Expr
=======
type FExpr = forall m . Monad m => [Expr] -> m Expr
type SExpr = forall m . Monad m => Expr -> m ()
type TExpr = Term Expr

newtype Func = Func FExpr
newtype SFunc = SFunc SExpr  -- ^ expression together with a swap-function

instance Eq Func where
  (==) a b = error "comparison between functions not allowed"
instance Ord Func where
  (<=) a b = error "comparison between functions not allowed"
instance Show Func where
  show a = error "cannot show compiled function"

instance Eq SFunc where
  (==) a b = error "comparison between swap functions not allowed"
instance Ord SFunc where
  (<=) a b = error "comparison between swap functions not allowed"
instance Show SFunc where
  show a = error "cannot show swap function"
>>>>>>> 6e806868

-- | Type of expression with a type of terminal expressions @a@
data Expr

  -- Simple expressions:
<<<<<<< HEAD
  = Var Var        -- ^ program variable
  | Ptr Var Expr   -- ^ pointer to expression
  | Ref Var Expr   -- ^ reference to expression
=======
  = Var Int        -- ^ program variable
  | BVar Int       -- ^ global variable
  | Ptr Int Expr   -- ^ pointer to expression
  | Ref Int Expr   -- ^ reference to expression
>>>>>>> 6e806868

  -- Constant expressions:
  | Sym LSymbol    -- ^ logical symbol
  | Int Int        -- ^ integer
  | Any            -- ^ any expression
  | AnySeq         -- ^ any sequence of expressions

    -- Boolean expressions:
  | Bool Bool         -- ^ Boolean constant (True or False)
  | Equal Expr Expr   -- ^ statement A eq B
  | NEqual Expr Expr  -- ^ statement A ne B
  | In Expr Expr      -- ^ statement A in B
  | Not Expr          -- ^ statement not A
  | And [Expr]        -- ^ statement A and B
  | Or [Expr]         -- ^ statement A or B

  -- Conditional expressions:
  | IfElse Expr Expr Expr      -- ^ conditional expression
  | CaseOf Expr [(Expr, Expr)] -- ^ switching expression

  -- Composite expressions:
  | Term  TExpr                -- ^ term over expressions
  | Alt   [Expr]               -- ^ alternating of expressions
  | Tuple [Expr]               -- ^ tuple of expressions
  | List  [Expr]               -- ^ list of expressions
  | Set   [Expr]               -- ^ set of expressions

  -- Functional expressions:
<<<<<<< HEAD
  | Call LSymbol [Expr]  -- ^ partial function call
  | Fun  FExpr           -- ^ function over expressions

  -- Overloaded expressions:
  | Swap Expr SExpr  -- ^ expression together with a swap-function
=======
  | Call Expr [Expr]  -- ^ partial function call
  | FunDef [Expr] [Command] -- ^ function definiton
  | Fun Func           -- ^ function over expressions

  -- Overloaded expressions:
  | Swap Expr SFunc  -- ^ expression together with a swap-function
>>>>>>> 6e806868

  -- Undefined expression:
  | NONE

<<<<<<< HEAD
  deriving (Eq, Ord, Show)
=======
  deriving (Eq, Ord, Show)

-- | type of assignment statement
data PAssign
  = Select -- ^ match patterns with list elements (l1,...,lN <- right)
  | Unord  -- ^ match list pattern with list of elements in any order (left ~= right)
  | Append -- ^ appends right part to variable (left << right)
  deriving (Eq, Ord)

instance Show PAssign where
  show Select = " <- "
  show Unord  = " ~= "
  show Append = " << "

-- | Type of program statement
data Command

  -- | Assigning instruction iterates terms with respect to a given condition
  --   and assigns them to a given program variable
  = Assign
    {
      assign    :: PAssign, -- ^ type of pattern matching in assignment
      pattern_  :: Expr,   -- ^ assigned pattern
      generate  :: Expr,   -- ^ generator of list of terms
      condition :: Expr    -- ^ condition for iterating of terms
    }

  -- | Branching instruction jumps to a given program fragment
  --   with respect to a given condition
  | Branch
    {
      condition :: Expr,   -- ^ condition for the branch
      branch    :: [Command]  -- ^ branch to program fragment
    }

  -- | Switching instruction jumps to a program fragment defined by a given expression
  | Switch
    {
      expression :: Expr,              -- ^ expression
      condition  :: Expr,              -- ^ condition for switching
      cases      :: [(Expr, Expr, [Command])] -- ^ list of cases (p,c,f), where
                                                -- p is a pattern of the case
                                                -- c is a condition of the case
                                                -- f is a list of commands of the case
    }

  -- | Acting instruction performs a given action with respect to a given condition
  | Action
    {
      action    :: Expr,  -- ^ action
      condition :: Expr   -- ^ condition of action
    }

  deriving (Eq,Ord,Show)
>>>>>>> 6e806868
<|MERGE_RESOLUTION|>--- conflicted
+++ resolved
@@ -22,13 +22,9 @@
       Expr(..),
       FExpr,
       SExpr,
-<<<<<<< HEAD
-      TExpr
-=======
       TExpr,
       Command(..),
       PAssign(..)
->>>>>>> 6e806868
     )
 where
 
@@ -41,7 +37,6 @@
 ------------------------------------------------------------------------------------------
 -- Data types and clases declaration
 
-<<<<<<< HEAD
 type Var = Int
 type Args = M.Map Var Expr
 
@@ -55,11 +50,9 @@
   apply f args (x:xs) a = apply f ((x,a):args) xs
 
 type FExpr = forall m a . (Monad m, Function m Expr a) => a
+-- type FExpr = forall m . Monad m => [Expr] -> m Expr
 type SExpr = forall m a . (Monad m, Function m () a) => a
-type TExpr = Term Expr
-=======
-type FExpr = forall m . Monad m => [Expr] -> m Expr
-type SExpr = forall m . Monad m => Expr -> m ()
+-- type SExpr = forall m . Monad m => Expr -> m ()
 type TExpr = Term Expr
 
 newtype Func = Func FExpr
@@ -78,22 +71,15 @@
   (<=) a b = error "comparison between swap functions not allowed"
 instance Show SFunc where
   show a = error "cannot show swap function"
->>>>>>> 6e806868
 
 -- | Type of expression with a type of terminal expressions @a@
 data Expr
 
   -- Simple expressions:
-<<<<<<< HEAD
   = Var Var        -- ^ program variable
+  | BVar Var       -- ^ global variable
   | Ptr Var Expr   -- ^ pointer to expression
   | Ref Var Expr   -- ^ reference to expression
-=======
-  = Var Int        -- ^ program variable
-  | BVar Int       -- ^ global variable
-  | Ptr Int Expr   -- ^ pointer to expression
-  | Ref Int Expr   -- ^ reference to expression
->>>>>>> 6e806868
 
   -- Constant expressions:
   | Sym LSymbol    -- ^ logical symbol
@@ -122,27 +108,16 @@
   | Set   [Expr]               -- ^ set of expressions
 
   -- Functional expressions:
-<<<<<<< HEAD
-  | Call LSymbol [Expr]  -- ^ partial function call
-  | Fun  FExpr           -- ^ function over expressions
-
-  -- Overloaded expressions:
-  | Swap Expr SExpr  -- ^ expression together with a swap-function
-=======
   | Call Expr [Expr]  -- ^ partial function call
   | FunDef [Expr] [Command] -- ^ function definiton
-  | Fun Func           -- ^ function over expressions
+  | Fun  Func           -- ^ function over expressions
 
   -- Overloaded expressions:
   | Swap Expr SFunc  -- ^ expression together with a swap-function
->>>>>>> 6e806868
 
   -- Undefined expression:
   | NONE
 
-<<<<<<< HEAD
-  deriving (Eq, Ord, Show)
-=======
   deriving (Eq, Ord, Show)
 
 -- | type of assignment statement
@@ -196,5 +171,4 @@
       condition :: Expr   -- ^ condition of action
     }
 
-  deriving (Eq,Ord,Show)
->>>>>>> 6e806868
+  deriving (Eq,Ord,Show)