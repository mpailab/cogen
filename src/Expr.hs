{-|
Module      : Expr
Description :
Copyright   : (c) Grigoriy Bokov, 2018
License     : GPL-3
Maintainer  : bokov@intsys.msu.ru
Stability   : experimental
Portability : POSIX
-}
module Expr
    (
      -- exports
      Aggregate(..),
      Composite(..),
      Expr(..)
    )
where

-- External imports
import qualified Data.Map as M

-- Internal imports
import           Term

------------------------------------------------------------------------------------------
-- Data types and clases declaration

data Aggregate a b c
  = Sym a
  | Int Int
  | Entr b
<<<<<<< HEAD
  | Comp (Composite a b)
=======
  | Comp (Composite a b c)
  | IfElse (c, Aggregate a b c)
  | CaseOf (Aggregate a b c, [(Aggregate a b c, Aggregate a b c)])
>>>>>>> 2ed3816b
  deriving (Eq, Ord, Show)

-- data Conditional a b c
--   = IfElse (c, Aggregate a b c)
--   | CaseOf (Aggregate a b c, [Aggregate a b c])
--   deriving (Eq, Ord, Show)

type HTable a b c = M.Map a [Aggregate a b c]

data Composite a b c
  = List [Aggregate a b c]
  | Tuple [Aggregate a b c]
  | Table (HTable a b c)
  | Set [Aggregate a b c]
  | Term (Term a)
  deriving (Eq, Ord, Show)

data Expr a b c
  = NONE
  | Aggr (Aggregate a b c)
  | Bool c
  deriving (Eq, Ord)<|MERGE_RESOLUTION|>--- conflicted
+++ resolved
@@ -29,13 +29,9 @@
   = Sym a
   | Int Int
   | Entr b
-<<<<<<< HEAD
-  | Comp (Composite a b)
-=======
   | Comp (Composite a b c)
   | IfElse (c, Aggregate a b c)
   | CaseOf (Aggregate a b c, [(Aggregate a b c, Aggregate a b c)])
->>>>>>> 2ed3816b
   deriving (Eq, Ord, Show)
 
 -- data Conditional a b c
