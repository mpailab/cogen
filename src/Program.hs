{-# LANGUAGE FlexibleInstances     #-}
{-# LANGUAGE MultiParamTypeClasses #-}

{-|
Module      : Program
Description : Basic data types and classes for Coral programs
Copyright   : (c) Grigoriy Bokov 2017-2018
License     : GPL-3
Maintainer  : bokov@intsys.msu.ru
Stability   : experimental
Portability : POSIX

A Coral program is a collection of instructions that organizes as a tree in which every node represents an instruction performing a specific task. Each task is described by programs terms.

Program symbols are special symbol used for composing of program terms which are base elements of programs.

In order to add new program symbol need:
  1. add new constructor in data PSymbol,
  2. update Parse instances for PSymbol and PTerm in Program.Parser module,
  3. update Write instances for PSymbol and PTerm in module Program.Writer,
  4. add new evaluating functions in Program.Handler module.
-}
module Program
    (
      -- exports
      addProgram,
      getProgram,
      getPrograms,
      getPVar,
      getPVars,
      getPVarIfExist,
      initPrograms,
      initPVars,
      namePVar,
      newPrograms,
      newPVars,
      NameSpace,
      Program(..),
      ProgStmt(..),
      Program.Base,
      Program.Vars,
      Programs,
<<<<<<< HEAD
      PAggr,
      PBool(..),
      PComp(..),
      PEntry(..),
      PExpr,
      PSymbol(..),
      PTerm,
      PVars,
=======
      PVars,
      PMType(..),
      PTerm(..),
>>>>>>> 80979561
      setPrograms,
      setPVars
    )
where

  -- External imports
import           Control.Monad
import           Control.Monad.State
import           Data.Array
import           Data.Char
import qualified Data.Map            as M
import           Data.Maybe
import           Text.Regex.Posix

-- Internal imports
import           Expr
import           LSymbol
import           Utils

------------------------------------------------------------------------------------------
-- Data types and clases declaration

<<<<<<< HEAD
data PSymbol
  = X Int
  | S LSymbol
  deriving (Eq)

data PEntry
  = Ptr Int PAggr
  | Ref Int PAggr
  | Inside PAggr
  deriving (Eq)

type PTerm = Term PSymbol

data PBool
  = Const Bool
  | Equal PTerm PTerm
  | NEqual PTerm PTerm
  | In PTerm PComp
  | Not PBool
  | And [PBool]
  | Or [PBool]
  deriving (Eq)

type PAggr = Aggregate PSymbol PEntry

type PComp = Composite PSymbol PEntry

-- | Type of program terms
type PExpr = Expr PSymbol PEntry PBool

-- | Type of program
data Program

  = Header
    {
      name      :: String,
      arguments :: [PSymbol],
      program   :: Program
    }

  -- | Assigning instruction iterates terms with respect to a given condition
  --   and assigns them to a given program variable
  | Assign
    {
      pattern_  :: PAggr,  -- ^ assigned pattern
      generate  :: PAggr,  -- ^ generator of list of terms
      condition :: PBool,  -- ^ condition for iterating of terms
      jump      :: Program -- ^ jump to next program fragment
=======
-- | Type of program terms
data PTerm = X Int                          -- ^ program variable
           | I Int                          -- ^ integer constant
           | B Bool                         -- ^ boolean constant
           | S LSymbol                      -- ^ user-defined logical symbol
           | Underscore                     -- ^ symbol '_'
           | RX Int                         -- ^ number of variable to be replaced by expression
           | Term PTerm PTerm               -- ^ logical term
           | List [PTerm]                   -- ^ list of terms
           | Tuple [PTerm]                  -- ^ tuple of terms
           | Not PTerm                      -- ^ logical negation
           | And [PTerm]                    -- ^ logical and
           | Or [PTerm]                     -- ^ logical or
           | Equal PTerm PTerm              -- ^ equality of objects
           | NEqual PTerm PTerm             -- ^ negation of equality of objects
           | In PTerm PTerm                 -- ^ including for elements of set
           | Args PTerm                     -- ^ arguments of term
           | Replace PTerm PTerm            -- !
           | Ref Int PTerm                  -- ^ reference to program term
           | Ptr Int PTerm                  -- ^ pointer to program term
           | Prog [ProgStmt]                -- ^ program fragment
           deriving (Eq, Ord)

-- | type of assignment statement
data PMType = PMSelect -- ^ match patterns with list elements (l1,...,lN <- right)
            | PMUnord  -- ^ match list pattern with list of elements in any order (left ~= right)
            | PMAppend -- ^ appends right part to variable (left << right)
            deriving (Eq, Ord)

-- | Type of program statement
data ProgStmt
  = Assign
    {
      pmtype    :: PMType, -- ^ type of pattern matching in assignment
      pattern_  :: PTerm,  -- ^ assigned pattern
      generate  :: PTerm,  -- ^ generator of list of terms
      condition :: PTerm   -- ^ condition for iterating of terms
>>>>>>> 80979561
    }
  -- | Branching instruction jumps to a given program fragment
  --   with respect to a given condition
  | Branch
    {
<<<<<<< HEAD
      condition :: PBool,   -- ^ condition for the branch
      branch    :: Program, -- ^ branch to program fragment
      jump      :: Program  -- ^ jump to next program fragment
=======
      condition :: PTerm,   -- ^ condition for the branch
      branch    :: Program  -- ^ branch to program fragment
>>>>>>> 80979561
    }

  -- | Switching instruction jumps to a program fragment defined by a given expression
  | Switch
    {
<<<<<<< HEAD
      expression :: PAggr,              -- ^ expression
      condition  :: PBool,              -- ^ condition for switching
      cases      :: [(PAggr, Program)], -- ^ list of pairs (pattern, program fragment)
      jump       :: Program             -- ^ jump to next program fragment
=======
      expression :: PTerm,              -- ^ expression
      condition  :: PTerm,              -- ^ condition for switching
      cases      :: [(PTerm, Program)]  -- ^ list of pairs (pattern, program fragment)
>>>>>>> 80979561
    }

  -- | Acting instruction performs a given action with respect to a given condition
  | Action
    {
<<<<<<< HEAD
      action    :: PAggr,  -- ^ action
      condition :: PBool,  -- ^ condition of action
      jump      :: Program -- ^ jump to next program fragment
=======
      action    :: PTerm,  -- ^ action
      condition :: PTerm   -- ^ condition of action
>>>>>>> 80979561
    }

  -- | program fragment variable with delayed substitution
  | DelayedFrag PTerm

  deriving(Eq,Ord)

-- | Type of program
newtype Program
  -- | List of statements
  = Stmts [ProgStmt]
  --  Empty represents an auxiliary program instruction
  -- | Empty

  deriving(Eq,Ord)

-- | Type of programs database
type Programs = M.Map LSymbol Program

-- | Init a database of programs
initPrograms :: Programs
initPrograms = M.empty

-- | Base class of programs
class Monad m => Base m where
  {-# MINIMAL getPrograms, setPrograms #-}

  -- | Get a database of programs
  getPrograms :: m Programs

  -- | Set a database of programs
  setPrograms :: Programs -> m ()

  -- | Init a new database of programs
  newPrograms :: m Programs
  newPrograms = let db = initPrograms in setPrograms db >> return db

  -- | Get the program of logical symbol
  getProgram :: LSymbol -> m (Maybe Program)
  getProgram s = M.lookup s <$> getPrograms

  -- | Add a program of logical symbol to a database
  addProgram :: LSymbol -> Program -> m ()
  addProgram s p = getPrograms >>= setPrograms . M.insert s p

-- | Type for database of program variables
data PVars = PVars
  {
    names   :: Array Int String, -- ^ names of variable
    numbers :: M.Map String Int, -- ^ numbers of variables
    curNum  :: Int               -- ^ number of first free variable
  }

-- | Init a database of program variables
initPVars :: PVars
initPVars = PVars (array (1,0) []) M.empty 1

-- | Class of program variables
class Monad m => Vars m where
  {-# MINIMAL getPVars, setPVars #-}

  -- | Get a database of program variables
  getPVars :: m PVars

  -- | Set a database of program variables
  setPVars :: PVars -> m ()

  -- | Init a new database of program variables
  newPVars :: m PVars
  newPVars = let db = initPVars in setPVars db >> return db

  -- | Get the name of a program variable by its number
  namePVar :: Int -> m (Maybe String)
  namePVar n = getPVars >>= \db ->
    let m = curNum db
        x = if 0 < n && n < m then Just (names db ! (m - n)) else Nothing
    in return x

  -- | Get a program variable by its name
  getPVarIfExist :: String -> m (Maybe PTerm)
  getPVarIfExist name = getPVars >>= \db -> return $ X <$> M.lookup name (numbers db)

  -- | Get a program variable by its name
  getPVar :: String -> m PTerm
  getPVar name = getPVars >>= \db -> case M.lookup name (numbers db) of
    Just n  -> return (X n)
    Nothing -> let n = curNum db
                   new_db = PVars (listArray (1,n) (name : elems (names db)))
                                  (M.insert name n (numbers db))
                                  (n + 1)
               in setPVars new_db >> return (X n)

-- | Class for namespace of logical symbols and program variables
class (LSymbol.Base m, Program.Vars m) => NameSpace m

------------------------------------------------------------------------------------------
-- Functions<|MERGE_RESOLUTION|>--- conflicted
+++ resolved
@@ -35,25 +35,22 @@
       newPrograms,
       newPVars,
       NameSpace,
+      Header(..),
+      PSymbol(..),
       Program(..),
       ProgStmt(..),
       Program.Base,
       Program.Vars,
       Programs,
-<<<<<<< HEAD
       PAggr,
+      PAtom(..),
       PBool(..),
       PComp(..),
       PEntry(..),
       PExpr,
-      PSymbol(..),
-      PTerm,
-      PVars,
-=======
-      PVars,
       PMType(..),
       PTerm(..),
->>>>>>> 80979561
+      PVars,
       setPrograms,
       setPVars
     )
@@ -72,21 +69,27 @@
 import           Expr
 import           LSymbol
 import           Utils
+import           Term
 
 ------------------------------------------------------------------------------------------
 -- Data types and clases declaration
 
-<<<<<<< HEAD
+data PAtom
+  = Func Int PAggr -- ^ function call
+  | Frag [ProgStmt] -- ^ program fragment
+  deriving (Eq, Ord)
+
 data PSymbol
   = X Int
   | S LSymbol
-  deriving (Eq)
+  | Atom PAtom
+  deriving (Eq, Ord)
 
 data PEntry
   = Ptr Int PAggr
   | Ref Int PAggr
   | Inside PAggr
-  deriving (Eq)
+  deriving (Eq, Ord)
 
 type PTerm = Term PSymbol
 
@@ -98,7 +101,7 @@
   | Not PBool
   | And [PBool]
   | Or [PBool]
-  deriving (Eq)
+  deriving (Eq, Ord)
 
 type PAggr = Aggregate PSymbol PEntry
 
@@ -106,48 +109,6 @@
 
 -- | Type of program terms
 type PExpr = Expr PSymbol PEntry PBool
-
--- | Type of program
-data Program
-
-  = Header
-    {
-      name      :: String,
-      arguments :: [PSymbol],
-      program   :: Program
-    }
-
-  -- | Assigning instruction iterates terms with respect to a given condition
-  --   and assigns them to a given program variable
-  | Assign
-    {
-      pattern_  :: PAggr,  -- ^ assigned pattern
-      generate  :: PAggr,  -- ^ generator of list of terms
-      condition :: PBool,  -- ^ condition for iterating of terms
-      jump      :: Program -- ^ jump to next program fragment
-=======
--- | Type of program terms
-data PTerm = X Int                          -- ^ program variable
-           | I Int                          -- ^ integer constant
-           | B Bool                         -- ^ boolean constant
-           | S LSymbol                      -- ^ user-defined logical symbol
-           | Underscore                     -- ^ symbol '_'
-           | RX Int                         -- ^ number of variable to be replaced by expression
-           | Term PTerm PTerm               -- ^ logical term
-           | List [PTerm]                   -- ^ list of terms
-           | Tuple [PTerm]                  -- ^ tuple of terms
-           | Not PTerm                      -- ^ logical negation
-           | And [PTerm]                    -- ^ logical and
-           | Or [PTerm]                     -- ^ logical or
-           | Equal PTerm PTerm              -- ^ equality of objects
-           | NEqual PTerm PTerm             -- ^ negation of equality of objects
-           | In PTerm PTerm                 -- ^ including for elements of set
-           | Args PTerm                     -- ^ arguments of term
-           | Replace PTerm PTerm            -- !
-           | Ref Int PTerm                  -- ^ reference to program term
-           | Ptr Int PTerm                  -- ^ pointer to program term
-           | Prog [ProgStmt]                -- ^ program fragment
-           deriving (Eq, Ord)
 
 -- | type of assignment statement
 data PMType = PMSelect -- ^ match patterns with list elements (l1,...,lN <- right)
@@ -155,56 +116,45 @@
             | PMAppend -- ^ appends right part to variable (left << right)
             deriving (Eq, Ord)
 
+data Header = Header
+  {
+    name      :: String,
+    arguments :: [PSymbol]
+  }
+  deriving (Eq, Ord)
+
 -- | Type of program statement
 data ProgStmt
+  -- | Assigning instruction iterates terms with respect to a given condition
+  --   and assigns them to a given program variable
   = Assign
     {
       pmtype    :: PMType, -- ^ type of pattern matching in assignment
-      pattern_  :: PTerm,  -- ^ assigned pattern
-      generate  :: PTerm,  -- ^ generator of list of terms
-      condition :: PTerm   -- ^ condition for iterating of terms
->>>>>>> 80979561
+      pattern_  :: PAggr,  -- ^ assigned pattern
+      generate  :: PAggr,  -- ^ generator of list of terms
+      condition :: PBool   -- ^ condition for iterating of terms
     }
   -- | Branching instruction jumps to a given program fragment
   --   with respect to a given condition
   | Branch
     {
-<<<<<<< HEAD
       condition :: PBool,   -- ^ condition for the branch
-      branch    :: Program, -- ^ branch to program fragment
-      jump      :: Program  -- ^ jump to next program fragment
-=======
-      condition :: PTerm,   -- ^ condition for the branch
-      branch    :: Program  -- ^ branch to program fragment
->>>>>>> 80979561
+      branch    :: [ProgStmt]  -- ^ branch to program fragment
     }
 
   -- | Switching instruction jumps to a program fragment defined by a given expression
   | Switch
     {
-<<<<<<< HEAD
       expression :: PAggr,              -- ^ expression
       condition  :: PBool,              -- ^ condition for switching
-      cases      :: [(PAggr, Program)], -- ^ list of pairs (pattern, program fragment)
-      jump       :: Program             -- ^ jump to next program fragment
-=======
-      expression :: PTerm,              -- ^ expression
-      condition  :: PTerm,              -- ^ condition for switching
-      cases      :: [(PTerm, Program)]  -- ^ list of pairs (pattern, program fragment)
->>>>>>> 80979561
+      cases      :: [(PAggr, [ProgStmt])]  -- ^ list of pairs (pattern, program fragment)
     }
 
   -- | Acting instruction performs a given action with respect to a given condition
   | Action
     {
-<<<<<<< HEAD
       action    :: PAggr,  -- ^ action
-      condition :: PBool,  -- ^ condition of action
-      jump      :: Program -- ^ jump to next program fragment
-=======
-      action    :: PTerm,  -- ^ action
-      condition :: PTerm   -- ^ condition of action
->>>>>>> 80979561
+      condition :: PBool   -- ^ condition of action
     }
 
   -- | program fragment variable with delayed substitution
@@ -212,13 +162,9 @@
 
   deriving(Eq,Ord)
 
--- | Type of program
-newtype Program
-  -- | List of statements
-  = Stmts [ProgStmt]
-  --  Empty represents an auxiliary program instruction
-  -- | Empty
-
+-- | Type of program : header + command list
+data Program = Program Header [ProgStmt]
+  | Empty
   deriving(Eq,Ord)
 
 -- | Type of programs database
@@ -284,11 +230,11 @@
     in return x
 
   -- | Get a program variable by its name
-  getPVarIfExist :: String -> m (Maybe PTerm)
+  getPVarIfExist :: String -> m (Maybe PSymbol)
   getPVarIfExist name = getPVars >>= \db -> return $ X <$> M.lookup name (numbers db)
 
   -- | Get a program variable by its name
-  getPVar :: String -> m PTerm
+  getPVar :: String -> m PSymbol
   getPVar name = getPVars >>= \db -> case M.lookup name (numbers db) of
     Just n  -> return (X n)
     Nothing -> let n = curNum db
