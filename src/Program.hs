--- conflicted
+++ resolved
@@ -37,19 +37,11 @@
       NameSpace,
       Header(..),
       Program(..),
-<<<<<<< HEAD
-      Command(..),
-      Program.Base,
-      Program.Vars,
-      Programs,
-      PAssign(..),
-=======
       --Command(..),
       Program.Base,
       Program.Vars,
       Programs,
       --PAssign(..),
->>>>>>> 6e806868
       PVars,
       setPrograms,
       setPVars
@@ -74,70 +66,6 @@
 ------------------------------------------------------------------------------------------
 -- Data types and clases declaration
 
-<<<<<<< HEAD
--- | type of assignment statement
-data PAssign
-  = Select -- ^ match patterns with list elements (l1,...,lN <- right)
-  | Unord  -- ^ match list pattern with list of elements in any order (left ~= right)
-  | Append -- ^ appends right part to variable (left << right)
-  deriving (Eq, Ord)
-
-instance Show PAssign where
-  show Select = " <- "
-  show Unord  = " ~= "
-  show Append = " << "
-
-data Header = Header
-  {
-    name :: LSymbol,
-    args :: [Var]
-  }
-  deriving (Eq, Ord,Show)
-
--- | Type of program statement
-data Command
-
-  -- | Assigning instruction iterates terms with respect to a given condition
-  --   and assigns them to a given program variable
-  = Assign
-    {
-      assign    :: PAssign, -- ^ type of pattern matching in assignment
-      pattern_  :: PExpr,   -- ^ assigned pattern
-      generate  :: PExpr,   -- ^ generator of list of terms
-      condition :: PBool    -- ^ condition for iterating of terms
-    }
-
-  -- | Branching instruction jumps to a given program fragment
-  --   with respect to a given condition
-  | Branch
-    {
-      condition :: PBool,   -- ^ condition for the branch
-      branch    :: [Command]  -- ^ branch to program fragment
-    }
-
-  -- | Switching instruction jumps to a program fragment defined by a given expression
-  | Switch
-    {
-      expression :: PExpr,              -- ^ expression
-      condition  :: PBool,              -- ^ condition for switching
-      cases      :: [(PExpr, PBool, [Command])] -- ^ list of cases (p,c,f), where
-                                                -- p is a pattern of the case
-                                                -- c is a condition of the case
-                                                -- f is a list of commands of the case
-    }
-
-  -- | Acting instruction performs a given action with respect to a given condition
-  | Action
-    {
-      action    :: PExpr,  -- ^ action
-      condition :: PBool   -- ^ condition of action
-    }
-
-  deriving (Eq,Ord,Show)
-
-=======
-type PVar = Int
-
 data Header = Header
   {
     name      :: PVar,
@@ -145,7 +73,6 @@
   }
   deriving (Eq, Ord,Show)
 
->>>>>>> 6e806868
 -- | Type of program : header + command list
 data Program
   = Program Header [Command]
