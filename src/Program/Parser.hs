{-# LANGUAGE FlexibleInstances #-}
{-# LANGUAGE LambdaCase        #-}
{-# LANGUAGE TupleSections     #-}

{-|
Module      : Program.Parser
Description : Programs parser
Copyright   : (c) Grigoriy Bokov 2017-2018
License     : GPL-3
Maintainer  : bokov@intsys.msu.ru
Stability   : experimental
Portability : POSIX
-}
module Program.Parser
    (
      -- exports
      Program.Parser.parse
    )
where

-- External imports
import           Control.Monad.State
import           Control.Monad.Identity
import           Data.Char
import           Data.Functor
import           Data.List
import qualified Data.Map               as Map
import           Data.Maybe
import qualified Data.Text              as Text
import           Debug.Trace
import           Text.Parsec
import           Text.Parsec.Char
import           Text.Parsec.Combinator
import           Text.Parsec.Error
import           Text.Parsec.Expr
import           Text.Parsec.Language
import           Text.Parsec.Prim
import           Text.Parsec.Text       hiding (Parser)
import           Text.Parsec.Token

-- Internal imports
import           Expr
import           LSymbol
import           Program
import           Term
import           Utils
import           Program.BuiltIn
import           Structs.Trie


------------------------------------------------------------------------------------------
-- Data types and classes declaration

data OpType
  = Infx    -- ^ infix operator   : arg1 S1 arg2 S2 ... S(N-1) argN
  | Prfx    -- ^ prefix operator  : B arg1 S1 arg2 S2 ... S(N-1) argN
  | Pstx    -- ^ postfix operator : arg1 S1 arg2 S2 ... S(N-1) argN E
  | PrPsfx  -- ^ B arg1 S1 arg2 S2 ... argN E

data OpArg
  = OpInfx String           -- ^ internal operand
  | OpInfxSeq String String -- ^ operand sequence
  | OpLastSeq String Int    -- ^ operand sequence at the end
  | OpLast Int              -- ^ last operand
  deriving (Eq,Ord,Show)

instance Show (a->b) where
  show _ = "<fun>"

data OpHeader
  = OpFunH     Expr             -- ^ coral function
  | OpCompileH ([Expr] -> Expr) -- ^ compile-time action
  deriving (Show)

minPriority :: Int
minPriority = -2^30

maxPriority :: Int
maxPriority = 2^30

termPriority :: Int
termPriority = 100 -- ^ term composition has next priority below function apply

applyPriority :: Int
applyPriority = 102 -- ^ function application has highest priority

data OpInfo = OpInfo {
    lpriority :: Int,    -- ^ priority of first argument of infix or postfix operators
    opargs :: [OpArg],   -- ^ arguments except first
  --  assoct :: Assoc,     -- ^ type of assotiativity (left, right of none)
    opheader :: OpHeader -- ^ header of function called by
  }
  deriving (Show)

data PStateM = PStateM {
  infxopsM   :: Map.Map String OpInfo,
  prfxopsM   :: Map.Map String OpInfo,
  oppartsM   :: Trie Char Int -- 1 if keyword, 0 if sequence of symbols, 2 if reserved
}

data PState = PSt {
    inFrag    :: Bool,
    isPattern :: Bool,
    indents   :: [IndentSt],
    extvars   :: [(Int,Int)],
    statem    :: PStateM
  }
infxops = infxopsM . statem
prfxops = prfxopsM . statem
opparts = oppartsM . statem

type IndentSt = Either (Int,Int) Int

initState :: PState
initState = PSt {
  inFrag=False,
  isPattern = False,
  indents=[Left (0,0)],
  extvars=[],
  statem = initStateM
}

-- modifyStateInF :: NameSpace m => (PState -> PState) -> (t -> Parser m a) -> t -> Parser m a
-- modifyStateInF ch f Var = do old <- getState
--                            modifyState $ f
--                            res <- f
--                            setState old

setPmEnabledIn :: NameSpace m => Bool -> Parser m a -> Parser m a
setPmEnabledIn en f = setPmEnabledInF en (\() -> f) ()

setPmEnabledInF :: NameSpace m => Bool -> (t -> Parser m a) -> t -> Parser m a
setPmEnabledInF en f x = do old <- isPattern <$> getState
                            modifyState (\st -> st{ isPattern = en })
                            res <- f x
                            modifyState (\st -> st{ isPattern = old })
                            return res

inpattern :: NameSpace m => Parser m a -> Parser m a
inpattern = setPmEnabledIn True

nopattern :: NameSpace m => Parser m a -> Parser m a
nopattern = setPmEnabledIn False

inpatternF :: NameSpace m => (t -> Parser m a) -> t -> Parser m a
inpatternF = setPmEnabledInF True

nopatternF :: NameSpace m => (t -> Parser m a) -> t -> Parser m a
nopatternF = setPmEnabledInF False

ispattern :: NameSpace m => Parser m ()
ispattern = isPattern <$> getState >>= guard

topIndent :: NameSpace m => Parser m IndentSt
topIndent = head . indents <$> getState

pushIndent :: NameSpace m => IndentSt -> Parser m ()
pushIndent i = echo ("pushIndent "++show i) >> modifyState (\st -> let is = indents st in st {indents = i:is})

popIndent :: NameSpace m => Parser m IndentSt
popIndent = echo "popIndent" >> getState >>= (\st -> let i:is = indents st in putState st {indents = is} >> return i)

updateIndent :: NameSpace m => IndentSt -> Parser m ()
updateIndent i = echo ("updateIndent "++show i) >> modifyState (\st -> let _:is = indents st in st {indents = i:is})

getPos :: NameSpace m => Parser m (Int,Int)
getPos = getPosition >>= \pos -> return (sourceLine pos, sourceColumn pos)

dbg :: NameSpace m => String -> Parser m ()
dbg name = getPos >>= \pos -> echo (name++" "++show pos)

beginIndent :: NameSpace m => Parser m ()
beginIndent = whiteSpaceParser >> do
  pos@(cr,cc) <- getPos
  st <- getState
  case head $ indents st of
    Left (r,c) | cr == r   -> pushIndent (Left (r,c))
               | cc > c    -> updateIndent (Right cc) >> pushIndent (Left pos)
               | otherwise -> dbg ("no indent, top = L"++show (r,c)) >> parserZero
    Right c -> if cc == c then pushIndent (Left pos)
               else dbg ("no indent, top = R"++ show c) >>parserZero

endIndent :: NameSpace m => Parser m ()
endIndent = popIndent >>= \case
  Left (r,c) -> topIndent >>= \case
    Left (r1,c1) -> when (r1>r) $ updateIndent (Right c1)
    _            -> return ()
  _          -> return ()

indentBlock :: NameSpace m => Parser m x -> Parser m x
indentBlock p = try (beginIndent *> p <* endIndent)

-- | check if correct indentation
indented :: NameSpace m => Parser m ()
indented = whiteSpaceParser >> topIndent >>= \case
  Left (r,c) -> getPos >>= \(rr,cc)-> unless (rr==r || cc > c) parserZero
  Right c -> getPos >>= \(_,cc)-> unless (cc >= c) parserZero


-- | Parser type
type Parser = ParsecT Text.Text PState

-- | Parser instance for treatment of logical symbols in underlying monad
instance NameSpace m => LSymbol.Base (Parser m) where
  getLSymbols = lift getLSymbols
  setLSymbols = lift . setLSymbols

-- | Parser instance for treatment of program variables in underlying monad
instance NameSpace m => Program.Vars (Parser m) where
  getPVars = lift getPVars
  setPVars = lift . setPVars

-- | Class of parsers in underlying monad with constrained 'NameSpace'.
class Parse a where
  parse :: NameSpace m => String -> String -> m a

------------------------------------------------------------------------------------------
-- Main functions

-- | Parse instance for programs
instance Parse Program where
  parse str source = runParserT programParser initState source (Text.pack str) >>= \case
    Right p   -> return p
    Left  err -> (error . errorToString) err

-- | Parse instance for expressions
instance Parse Expr where
  parse str source = runParserT lambdaParser initState source (Text.pack str) >>= \case
    Right e   -> return e
    Left  err -> (error . errorToString) err

errorToString :: ParseError -> String
errorToString err = "Program parser error:\n"
  ++ showPos (errorPos err) ++ "\n"
  ++ (unlines . map messageString . errorMessages) err

showPos :: SourcePos -> String
showPos pos = file ++ " (line " ++ show i ++ ", column " ++ show j ++ ")"
  where
    file = sourceName pos
    i = sourceLine pos
    j = sourceColumn pos

rsvOpNm = ["=", "<-", "@", "&&", "||", "|", "+",
           "++", "->", "*", "/", "&",  "<<", "~=", ".."]

-- | This is a minimal token definition for Coral language.
coralDef :: NameSpace m => GenLanguageDef Text.Text PState m
coralDef = emptyDef
  { commentStart   = "{-"
  , commentEnd     = "-}"
  , commentLine    = "--"
  , nestedComments = True
  , identStart     = letter
  , identLetter    = alphaNum <|> oneOf "_'"
  , opStart        = opLetter coralDef
  , opLetter       = oneOf ":!#$%&*+./<=>?@\\^|-~"
  , reservedOpNames= rsvOpNm ++ ["$"]++(fname . fst <$> concat getBuiltInOps)
  , reservedNames  = ["do", "done", "if", "case", "of", "where",
                      "true", "false", "no", "eq", "ne", "in",
                      "then", "else",
                      "args", "replace", "_", "__"]
  , caseSensitive  = True
  }

-- | Lexer for Coral language - collection of lexical parsers for tokens
coralLexer :: NameSpace m => GenTokenParser Text.Text PState m
coralLexer = makeTokenParser coralDef

-- | Lexeme parser @parensParser p@ parses @p@ enclosed in parenthesis,
-- returning the value of @p@.
parensParser :: NameSpace m => Parser m a -> Parser m a
parensParser p = indented >> parens coralLexer p

-- | Lexeme parser @bracesParser p@ parses @p@ enclosed in braces (\'{\'
-- and \'}\'), returning the value of @p@.
bracesParser :: NameSpace m => Parser m a -> Parser m a
bracesParser = braces coralLexer

-- | Lexeme parser @bracketsParser p@ parses @p@ enclosed in brackets (\'[\'
-- and \']\'), returning the value of @p@.
bracketsParser :: NameSpace m => Parser m a -> Parser m a
bracketsParser p = indented >> brackets coralLexer p

-- | Lexeme parser @identifierParser@ parses a legal identifier of Coral language.
-- Returns the identifier string. This parser will fail on identifiers that are reserved
-- words. Legal identifier (start) characters and reserved words are
-- defined in the 'coralDef'.
identifierParser :: NameSpace m => Parser m String
identifierParser = indented >> identifier coralLexer

-- | Lexeme parser @naturalParser@ parses a natural number (a positive whole
-- number). Returns the value of the number. The number is parsed according to the grammar
-- rules in the Haskell report.
naturalParser :: NameSpace m => Parser m Integer
naturalParser = indented >> natural coralLexer

strParser :: NameSpace m => Parser m String
strParser = stringLiteral coralLexer

-- | The lexeme parser @reservedOpParser name@ parses symbol @name@ which is a reserved
-- operator of Coral language. It also checks that the @name@ is not a prefix of a valid
-- operator.
reservedOpParser :: NameSpace m => String -> Parser m ()
reservedOpParser s = indented >> reservedOp coralLexer s

-- | The lexeme parser @reservedParser name@ parses symbol @name@ which is a reserved
-- identifier of Coral language. It also checks that the @name@ is not a prefix of a
-- valid identifier.
reservedParser :: NameSpace m => String -> Parser m ()
reservedParser s = indented >> reserved coralLexer s

reservedParserU :: NameSpace m => String -> Parser m ()
reservedParserU = reserved coralLexer

-- opParser :: NameSpace m => Parser m String
-- opParser = operator coralLexer

-- | Lexeme parser @commaSepParser p@ parses /zero/ or more occurrences of @p@ separated
-- by comma. Returns a list of values returned by @p@.
commaSepParser :: NameSpace m => Parser m a -> Parser m [a]
commaSepParser = commaSep coralLexer

-- | Lexeme parser @semiSepParser p@ parses /zero/ or more occurrences of @p@ separated
-- by semicolon. Returns a list of values returned by @p@.
semiSepParser :: NameSpace m => Parser m a -> Parser m [a]
semiSepParser = semiSep coralLexer

-- | Parses any white space. White space consists of /zero/ or more
-- occurrences of a space character (any character which satisfies isSpace), a line
-- comment or a block (multi line) comment. Block comments may be nested. How comments are
-- started and ended is defined in the 'coralDef'.
whiteSpaceParser :: NameSpace m => Parser m ()
whiteSpaceParser = whiteSpace coralLexer

funcApp :: NameSpace m => Parser m ()
funcApp = try $ char '`' >> notFollowedBy (letter <|> oneOf "[({") >> whiteSpaceParser
--  <|> do p0 <- getPos
--         whiteSpaceParser
--         p1 <- getPos
--         guard $ p0 /= p1
ident :: NameSpace m => Parser m String
ident = liftM2 (:) (identStart coralDef) (many (identLetter coralDef))

prefixFunc :: NameSpace m => Parser m Expr -> Parser m Expr
prefixFunc p =  whiteSpaceParser >> char '`' >> ((ident >>= symbolOrVar) <|> p)

infxFunc :: NameSpace m => Parser m Expr -> Parser m Expr -> Expr -> Parser m Expr
infxFunc parg pf first = do
  dbg "try infix function"
  f <- prefixFunc pf
  dbg "infix found"
  args <- option [] (funcApp >> many parg)
  whiteSpaceParser
  dbg $ "args = "++show args
  return $ Call f $ first:args

symbolOrVar :: NameSpace m => String -> Parser m Expr
symbolOrVar name = getLSymbol name >>= \case
  Just s  -> return (Sym s)
  Nothing -> getPVar name

-- | Parser of integers
intParser :: NameSpace m => Parser m Integer
intParser = fromInteger <$> naturalParser

extVarParser :: NameSpace m => Parser m Expr
extVarParser = do
  st <- getState
  guard (inFrag st)
  char '$'
  name <- identifierParser
  Var n <- getPVar name
  Var fn <- getPVar (name ++ "__")
  putState $ st { extvars = (n,fn):(extvars st) }
  return $ Var fn -- !!!!!!!!! TODO : ExtVar n

-- | Parser of symbols (logical symbols or variables)
symbolParser :: NameSpace m => Parser m Expr
symbolParser = extVarParser <|> (identifierParser >>= symbolOrVar)

terminalParser :: NameSpace m => Parser m Expr
terminalParser = symbolParser <|> fragParser <|> entryParser True

-- | Parser of program variables
varParser :: NameSpace m => Parser m Expr
varParser = identifierParser >>= \name -> getLSymbol name >>= \case
  Just s  -> unexpected ("The identifier " ++ name ++ " is reserved as logical symbol.\n")
  Nothing -> getPVar name

vparserstep :: NameSpace m => String -> Trie Char a -> Parser m (String,a)
vparserstep s t@(Trie b sub) = try (do {
      ; c <- sp <$> anyChar
      ; when (c==' ') whiteSpaceParser
      ; lmaybe (Map.lookup c sub) >>= vparserstep (c:s)
    }) <|> (s,) <$> lmaybe b
    where sp x = if isSpace x then ' ' else x

vparser :: (Show a,NameSpace m) => Trie Char a -> Parser m (String,a)
vparser t =  vparserstep "" t

opParser :: NameSpace m => Parser m String
opParser = do
  st <- getState
  --dbg (concat $ map (\x->"    "++show x++"\n") $ getkv $ opparts st)
  (s,b) <- vparser $ opparts st
  --guard (b>=0)
  when (b==1) $ notFollowedBy (identLetter coralDef)
  whiteSpaceParser
  return $ reverse s


lmaybe :: MonadPlus m => Maybe a -> m a
lmaybe (Just x) = return x
lmaybe Nothing = mzero

pfxinfo ::  NameSpace m => String -> Parser m OpInfo
pfxinfo op = (Map.lookup op) . prfxops <$> getState >>= lmaybe

prefixop :: NameSpace m => Parser m OpInfo
prefixop = try (opParser >>= pfxinfo)

data StItem = StItem {
  ophdr :: OpHeader,     -- ^ header of current operation
  nargs :: [OpArg],     -- ^ remaining arguments
  rargs :: [Expr],       -- ^ arguments that already read
  nint  :: Int,          -- ^ number of stack items OpInfx or OpInfxSeq
  rprior :: Int,
  closing :: [String]    -- ^ possible closing operators
} deriving (Show)

type EStack = [StItem]

conv1 :: Expr -> OpHeader -> [Expr] -> Expr
conv1 e (OpFunH h) es = Call h $ reverse (e:es)
conv1 e (OpCompileH c) es = c $ reverse (e:es)

-- | parser stack reduce by priority
reducestpr :: Expr -> Int -> EStack -> (EStack,Expr)
reducestpr NONE pr st@(StItem h ([OpLastSeq "" _]) (List a1:args) _ p _ : sts)
  | pr < p = reducestpr (conv1 (List $ reverse a1) h args) pr sts
  | otherwise = (st, NONE)

reducestpr NONE _ st = (st,NONE)

reducestpr arg pr st@(StItem h ([OpLastSeq sep _]) (List a1:args) _ p _ : sts)
  | pr < p = reducestpr (conv1 (List $ reverse(arg:a1)) h args) pr sts
  | otherwise = (st, arg)

reducestpr arg pr st@(StItem h ([OpLast _]) args _ p _ : sts)
  | pr < p =  reducestpr (conv1 arg h args) pr sts
  | otherwise = (st, arg)

reducestpr arg _ st = (st,arg)

reduceall :: Expr -> EStack -> (EStack,Expr)
reduceall e st = reducestpr e (minPriority-1) st

-- | auxilliary function, add empty list if next argument is sequence
addemptylist (OpInfxSeq _ _:_) l = List [] : l
addemptylist (OpLastSeq _ _:_) l = List [] : l
addemptylist _ l = l

topst [] = (0, minPriority, [])
topst (StItem _ _ _ ni rpr cl :_) = (ni,rpr,cl)

updaterpr (h:sts) = case h of
  StItem _ [OpLast pr] _ _ _ _ -> h { rprior = max pr rpr, nint = ni, closing = cl } : sts
  StItem _ [OpLastSeq s pr] r _ _ _ -> h { rargs = List []:r, rprior = max pr rpr, nint = ni, closing = add s cl } : sts
  StItem _ na@(OpInfx s:_) r _ _ _ -> h { rargs = addemptylist na r, rprior = minPriority, nint = ni+1, closing = [s] } : sts
  StItem _ na@(OpInfxSeq s e:_) r _ _ _ -> h { rargs = addemptylist na r, rprior = minPriority, nint = ni+1, closing = [s, e] } : sts
  where (ni, rpr, cl) = topst sts
        add "" x = x
        add s x = s:x

-- updaterpr [h@(StItem _ [OpLast pr] _ _ _)] = [h { rprior = pr, nint = 0 }]
-- updaterpr [h@(StItem _ [OpLastSeq _ pr] r _ _)] = [h { rargs = List []:r, rprior = pr, nint = 0 }]
-- updaterpr [h] = [h { rargs = addemptylist (nargs h) (rargs h), rprior = minPriority, nint = 1 }]

-- | parser stack reduce by separator
reducestop :: Expr -> String -> EStack -> (EStack,Expr,Bool)
reducestop arg op st@(sth@(StItem h ([OpLastSeq o _]) (List a1:args) _ _ _) : sts)
  | op == o   = (sth { rargs = List (arg:a1):args }:sts, NONE, False)
  | otherwise = reducestop (conv1 (List $ reverse(arg:a1)) h args) op sts

reducestop arg op st@(sth@(StItem h ([OpLast _]) args _ _ _) : sts) =
  reducestop (conv1 arg h args) op sts

reducestop arg op st@(sth@(StItem h (OpInfxSeq sep nxt:ops) a@(List a1:args) ni rpr _) : sts)
  | op == sep = (sth { rargs = List (arg:a1):args } : sts, NONE, False)
  | op == nxt =
      if null ops then (sts, conv1 (List $ reverse (arg:a1)) h args, False)
      else (updaterpr $ sth {
        rargs = List (reverse $ arg:a1):args,
        nargs = ops
      } : sts, NONE, False)
  | otherwise = error $ "unexpected `"++op++"` before `"++sep++"` or `"++nxt++"`"

reducestop arg op st@(sth@(StItem h (OpInfx nxt : ops) args ni rpr _) : sts)
  | op == nxt =
      if null ops then (sts, conv1 arg h args, False)
      else (updaterpr $ sth { rargs = arg:args, nargs = ops } :sts, NONE, False)
  | otherwise = error $ "unexpected `"++op++"` before `"++nxt++"`"

reducestop arg _ [] =([],arg,True) -- stack is empty

reducestop arg op st = error $ "strange reducestop case : arg = "++show arg++", op = "++show op++", st = "++show st

isend [] = True
isend (s:ss) = nint s == 0

indd :: NameSpace m => EStack -> Parser m ()
indd [] = indented
indd (a:_) = if nint a == 0 then indented else return ()

isprefix :: NameSpace m => String -> Parser m Bool
isprefix op = Map.member op . prfxops <$> getState
isinfix op  = Map.member op . infxops <$> getState
isclosing op [] = False
isclosing op (h:_) = elem op $ closing h

optype op st | isclosing op st = return (Nothing, Nothing)
             | otherwise = getState >>= \st -> return (Map.lookup op $ infxops st, Map.lookup op $ prfxops st)


iscall (Call _ _) = True
iscall _ = False

applyH = OpCompileH (\[h,(List l)] -> Call h l)

addfun :: [Expr] -> EStack -> Expr -> EStack
addfun as st@(StItem _ _ _ ni pr cl: _) h =
  StItem applyH [OpLastSeq "" $ applyPriority-1] [List as,h] ni (max pr $ applyPriority-1) cl:st
addfun as [] h = [StItem applyH [OpLastSeq "" $ applyPriority-1] [List as,h] 0 (applyPriority-1) []]

maketm :: [Expr] -> Expr
maketm [h, (List args)] = Term $ h :> map (\case {Term t -> t; x -> T x}) args
maketm [h, x] = Term $ h :>> x
maketm x = error $ "strange maketm call : arg = "++show x

addtm :: EStack -> Expr -> EStack
addtm st@(StItem _ _ _ ni pr cl : _) h =
  StItem (OpCompileH (\[x,y] -> Term $ x :>> y)) [OpLast $ termPriority] [h] ni (max pr $ termPriority) cl:st
addtm [] h = [StItem (OpCompileH maketm) [OpLast $ termPriority] [h] 0 (termPriority) []]

-- | parse VExpr, first argument means allow or not pattern-matching
exprElemParser :: NameSpace m => Parser m Expr
exprElemParser = fragParser
          <|> Int <$> intParser
          <|> Str <$> strParser
          <|> lambdaParser
          <|> caseExprParser False
          <|> (reservedParser "_" >> return Any)
          <|> (reservedParser "__" >> return AnySeq)
          <|> (reservedParser "true" >> return (Bool True))
          <|> (reservedParser "false" >> return (Bool False))
          <|> extVarParser
          <|> symbolParser
          <?> "vexpr"

pushst h ops args st =  updaterpr $ StItem h ops args 0 0 []:st

prstack [] = ""
prstack ((StItem h as rs _ _ _):s)= "\n\t"++show h++"\t"++show as++"\t"++show rs++prstack s

exprstep :: NameSpace m => (EStack, Expr, Bool) -> Parser m (EStack, Expr, Bool)
exprstep (st,NONE,_) = dbg "read expression" >> (
      (\(OpInfo _ as h) -> (pushst h as [] st,NONE,False)) <$> try prefixop
  <|> (indd st >> exprElemParser >>= return . (st,,False))
  <|> if null st then parserZero else return (st,NONE,True))

exprstep (st,e,_) = try (do { dbg "in exprstep"
  ; indd st -- if it is not inside parentheses or some operator, then it must be indented
  ; op <- opParser <|> return "" -- read operator or assume it is empty operator
  ; dbg ("read operator "++op++": e = "++show e++", stack = "++(if null st then "[]" else prstack st))
  -- ; ifx <- isinfix op
  -- ; pfx <- isprefix op
  ; (ifx, pfx) <- optype op st -- Map.lookup op . infxops <$> getState
  --; pfx <- Map.lookup op . prfxops <$> getState
  ; case (pfx, ifx, op=="") of
    (Just (OpInfo _ oa oh), Nothing, _) ->
      return (pushst oh oa [] $ hfun st hc, NONE, False)
    (_, _, True) -> case reducestpr e applyPriority st of
      (h1@(StItem _ [OpLastSeq "" _] (List es:args) _ _ _):sts1,e1) -> dbg ("add arg = "++show e1)>>
        return (h1 { rargs=List (e1:es):args } : sts1,NONE,False)
      (st1, e1@(Call h1 [])) -> dbg ("reducerpr -> "++show st1++", "++show e1)>>((exprElemParser >>= return . (addfun [] st1 h1,, False)) <|> return (st1,e1,True))
      (st1, e1) -> dbg ("reducerpr -> "++show st1)>> ((exprElemParser >>= return . (addtm st1 e1,,False)) <|> (dbg "stop" >> return (st1,e1,True)))
    (_, Just (OpInfo lpr [] h),_) ->
      dbg ("stack reduced by '"++op++"' -> "++show (cst,e1))>>return (cst, conv1 e1 h [],False)
      where (cst,e1) = reducestpr e lpr st
    (_, Just (OpInfo lpr args h),_) ->
      dbg ("stack reduced by '"++op++"' -> "++show (cst,e1))>>return (pushst h args [e1] cst, NONE,False)
      where (cst,e1) = reducestpr e lpr st
    (Nothing, Nothing, False) -> case reducestop e op st of
      (_,_,True) -> parserZero -- parser fails and termination signal is returned after <|>
      x          -> dbg ("stack reduced by '"++op++"': "++show x) >> return x
    -- otherwise -> Map.lookup op . infxops <$> getState >>= \case
    --   Just (OpInfo lpr args assoc h) -> return (updaterpr $ StItem h args [e1] 0 0:st, NONE,False)
    --                 where (cst,e1) = reducestpr e lpr st
    --   Nothing -> (\(x,y)->return (x,y,False)) $ reducestop e op st
  }) <|> return (st,e,True)
  where (hc, hfun, rpr) = case e of
          (Call hh as) -> (hh, addfun as, applyPriority)
          otherwise   -> (e, addtm, termPriority)

parseExpr :: NameSpace m => (EStack,Expr,Bool) -> Parser m Expr
parseExpr (st,e,False) = exprstep (st,e,False) >>= parseExpr
parseExpr r@(st,e,True) = case reduceall e st of
  ([],e) -> dbg ("stack reduced : e = "++show e) >> return e
  (StItem _ (OpInfxSeq sep nxt:_) _ _ _ _:_,_) -> error $ sep++"` or `"++nxt++"` expected"
  (StItem _ (OpInfx nxt:_) _ _ _ _:_,_) -> error $ "`"++nxt++"` expected"
  x -> error $ "cannot reduce all : "++show x

exprp :: NameSpace m => Parser m Expr
exprp = parseExpr ([],NONE,False)

data PatternType
  = NoPattern
  | ElemPattern
  | InListPattern
  deriving (Eq,Show)

pattp :: PatternType -> PatternType -> PatternType
pattp NoPattern _ = NoPattern
pattp _ pt        = pt

anySeq :: NameSpace m => Parser m Expr
anySeq = ispattern >> try (
  (reservedParser "__" >> return AnySeq) <|> do {
  ; Var n <- varParser
  ; reservedOpParser "@" >> reservedParser "__"
  ; return $ Ref n AnySeq
  })

anyElem :: NameSpace m => Parser m Expr
anyElem = ispattern >> reservedParser "_" >> return Any

entryTailParser :: NameSpace m => Bool -> Int -> Parser m Expr
entryTailParser trm n = do
  dbg "reading entry 1"
  refptr <- (reservedOpParser "&" >> return Ptr) <|> (reservedOpParser "@" >> return Ref)
  dbg "reading entry 2"
  expr <- if trm then Term <$> termParser else vexprParser
  return (refptr n expr)

entryParser :: NameSpace m => Bool -> Parser m Expr
entryParser trm = dbg "parse entry" >> do { Var n <- varParser
                     ; entryTailParser trm n
                     } <?> "entry"

compParser :: NameSpace m => Parser m Expr
compParser =  dbg "parse comp" >> (
              (List  <$> bracketsParser (commaSepParser $ anySeq <|> vexprParser))
          <|> (Tuple <$> parensParser (commaSepParser $ anySeq <|> vexprParser))
          <|> (Set   <$> bracesParser (commaSepParser $ anySeq <|> vexprParser))
          <|> (Term  <$> (termParser <* dbg "return Term"))
          <?> "composite")

simpleVExprParser :: NameSpace m => Parser m Expr
<<<<<<< HEAD
simpleVExprParser = exprp
-- simpleVExprParser = dbg "parse vexpr" >> (
--                       Int <$> intParser
--                   <|> lambdaParser
--                   <|> (compParser >>= \case
--                         Term (T v@(Var n)) -> entryTailParser False n <|> return v
--                         Term (T t)       -> return t
--                         Tuple [expr]     -> return expr  -- ^ expression in parentheses is parsed as one-element tuple
--                         expr             -> return expr
--                       )
--                   <?> "vexpr")
=======
simpleVExprParser = dbg "parse vexpr" >> (
                      Int <$> intParser
                  <|> lambdaParser
                  <|> (compParser >>= \case
                        Term (T v@(Var n)) -> entryTailParser False n <|> return v
                        Term (T t)       -> return t
                        Tuple [expr]     -> return expr  -- expression in parentheses is parsed as one-element tuple
                        expr             -> return expr
                      )
                  <?> "vexpr")
>>>>>>> 0cebbea2

subExprParser :: NameSpace m => Bool -> Parser m Expr
subExprParser _ = exprp
--subExprParser tm = if tm then Term <$> simpleTermParser else vexprParser

-- | parses case-of with cases in each line or one-line expression case Var of {pat1->res1; pat2->res2;...}
caseExprParser :: NameSpace m => Bool -> Parser m Expr
caseExprParser tm = do { reservedParser "case"
                      ; dbg "parse case-of expression"
                      ; x <- nopattern simpleVExprParser
                      ; reservedParser "of"
                      ; cases <- many1 (indentBlock oneCase)
                              <|> bracesParser (semiSepParser oneCase)
                      ; return $ CaseOf x cases
                      }
                      where oneCase = liftM2 (,) simpleVExprParser (reservedOpParser "->" >> subExprParser tm)

ifExprParser :: NameSpace m => Bool -> Parser m Expr
ifExprParser tm = do { reservedParser "if"
                     ; dbg "parse if expression"
                     ; cond <- inpattern boolParser
                     ; reservedParser "then"
                     ; iftrue <- indentBlock $ subExprParser tm
                     ; reservedParser "else"
                     ; iffalse <- indentBlock $ subExprParser tm
                     ; return $ IfElse cond iftrue iffalse
                     }

complexExprParser :: NameSpace m => Bool -> Parser m Expr
complexExprParser tm = ifExprParser tm <|> ifExprParser tm

-- | Parse arguments of function call in expression
vexprTailParser :: NameSpace m => Expr -> Parser m Expr
vexprTailParser h = (dbg "try expr `" >> funcApp >> Call h <$> many (nopattern vexprParser))
                <|> infxFunc (dbg "try infx expr arg" >> nopattern vexprParser) (dbg "try infx expr header" >> {- nopattern ??? -} vexprParser) h
                <|> return h

-- | parse VExpr, first argument means allow or not pattern-matching
atomExprParser :: NameSpace m => Parser m Expr
atomExprParser = fragParser
          <|> (simpleVExprParser >>= vexprTailParser)
          <|> (complexExprParser False >>= vexprTailParser)
          <?> "vexpr"

lambdaParser:: NameSpace m => Parser m Expr
lambdaParser = do
  string "\\"
  args <- many varParser
  reservedOpParser "->"
  cmds <- indentBlock $ many stmtParser
  return $ Fun args cmds

-- | try parse term or function call with given header
parseTermArgs :: NameSpace m => Expr -> Parser m TExpr
parseTermArgs h =
          (funcApp >> (T . Call h) <$> many (nopattern vexprParser))
      <|> T <$> infxFunc (toExpr <$> nopattern simpleTermParser) (toExpr <$> simpleTermParser) h
      <|> (h :>) <$> (dbg "try brackets" >> bracketsParser (commaSepParser (T <$> anySeq <|> termParser) <|> return []))
      <|> (h :>>) <$> (dbg "try :>> var" >> indented >> varParser)
      <|> (dbg ("return T "++show h) >> return (T h))
      where toExpr (T t) = t
            toExpr t     = Term t

simpleTermParser :: NameSpace m => Parser m TExpr
simpleTermParser = getState >>= (\st -> dbg ("parse term or header : pm = " ++ show (isPattern st))) >> (
          (dbg "th : try if" >> T <$> ifExprParser True)
      <|> (dbg "th : try case" >> T <$> caseExprParser True)
      <|> (dbg "th : try parens" >> parensParser simpleTermParser >>= \case
              e@(T (Ref _ _)) -> return e   --  already reference to term
              e@(T (Ptr _ _)) -> return e   --  already pointer to term
              T h -> parseTermArgs h    --  only header read which is symbol, conditional expression or function call
              t  -> return t            --  otherwise it is already a term
          )
      <|> do { dbg "th : try symbol"
             ; sym <- anyElem <|> symbolParser <|> (parensParser lambdaParser <* lookAhead funcApp)
             ; dbg $ "sym = "++show sym
             ; T <$> tryEntry sym <|> parseTermArgs sym
             }
    )
    where
      tryEntry (Var n) = dbg "try entry" >> entryTailParser True n
      tryEntry _       = parserZero

termParser :: NameSpace m => Parser m TExpr
termParser =  dbg "parse term variants" >> do
                  first <- simpleTermParser
                  dbg $ "term : first var = "++show first
                  other <- many $ reservedOpParser "|" >> simpleTermParser
                  dbg $ "term : other vars = "++show other
                  return $ if null other then first else T (Alt $ map Term $ first:other)


relationParser :: NameSpace m => Parser m Expr
relationParser = inpattern vexprParser >>= \left ->
                  do {
                     ; rel <- choice[reservedParser "eq" >> return Equal, reservedParser "ne" >> return NEqual]
                     ; right <- inpattern vexprParser
                     ; return (rel left right)
                     }
              <|> do {
                     ; reservedParser "in"
                     ; set <- (inpattern compParser <|> varParser) -- ??? do we allow patterns in sets or lists in the right part of `in`
                     ; return (In left set)
                     }
              <|> case left of
                    (Var n) -> return (Var n)
                    _       -> parserZero
              <?> "relation"

atomBool :: NameSpace m => Parser m Expr
atomBool =  dbg "atomBool" >> (parensParser boolParser
        <|> (reservedParser "True"  >> return (Bool True ))
        <|> (reservedParser "False" >> return (Bool False))
        <|> relationParser
        <?> "atomic bool")

boolParser :: NameSpace m => Parser m Expr
boolParser = exprp
-- boolParser = buildExpressionParser tableBool atomBool
--           <?> "boolean expression expected"

tableBool :: NameSpace m => [[Operator Text.Text PState m Expr]]
tableBool = [ [Prefix (dbg "try parse no" >> reservedParser "no"  >> return pNot)]
            , [Infix  (dbg "try parse &&" >> reservedOpParser "&&" >> return pAnd) AssocRight]
            , [Infix  (dbg "try parse ||" >> reservedOpParser "||"  >> return pOr)  AssocRight]
            ]

tableExpr ::  NameSpace m => [[Operator Text.Text PState m Expr]]
tableExpr = map (map makeOp) getBuiltInOps
-- tableExpr = [ [Infix  (dbg "try parse ^" >> op False "^") AssocRight]
--             , [Infix  (dbg "try parse *" >> op True "*") AssocLeft
--               ,Infix  (dbg "try parse /" >> op False "/") AssocLeft]
--             , [Infix  (dbg "try parse +" >> op True "+") AssocLeft
--               ,Infix  (dbg "try parse -" >> op False "-") AssocLeft]
--             , [Infix  (dbg "try parse :" >> op False ":") AssocRight]
--             , [Infix  (dbg "try parse ++" >> op True "++")  AssocRight]
--             ] where op assoc name = reservedOpParser name >> makeBinOp assoc name

makeOp :: NameSpace m => (BIFunc Identity, Int) -> Operator Text.Text PState m Expr
makeOp (bf,num) =
  if arity (fun bf) == 2
  then Infix ((dbg $ "try parse "++fname bf) >> reservedOpParser (fname bf) >> makeBinOp (commut bf) num (funct $ fun bf)) (assoc bf)
  else Prefix ((dbg $ "try parse "++fname bf) >> reservedOpParser (fname bf) >> makeUnOp (commut bf) num (funct $ fun bf))

makeBinOp :: NameSpace m => Int -> Int -> ([Expr] -> Identity Expr) -> Parser m (Expr -> Expr -> Expr)
makeBinOp 0 op _ = return (\x y -> Call (Sym (IL op)) [x, y])
makeBinOp 1 op _ = return (\x y -> Call (Sym (IL op)) (args op x++args op y))
           where args op t@(Call (Sym (IL o)) a) = if o==op then a else [t]
                 args _ t                   = [t]
makeBinOp 2 op f = return (\x y -> runIdentity (f [x,y]))

makeUnOp 0 op _ = return (\x -> Call (Sym (IL op)) [x])
makeUnOp 2 op f = return (\x -> runIdentity (f [x]))

vexprParser :: NameSpace m => Parser m Expr
vexprParser = exprp
--vexprParser = buildExpressionParser tableExpr atomExprParser

-- | Parser of program expressions
exprParser :: NameSpace m => Parser m Expr
exprParser = exprp
-- exprParser = dbg "parse expr" >> (
--                   try vexprParser
--               <|> try boolParser
--               <?> "expr")

-- | Parser of where-statement
whereParser :: NameSpace m => Bool -> Parser m Expr
whereParser ind = dbg "parse where" >> (
  do { dbg "before reservedParser where"
     ; when ind indented
     ; reservedParser "where"
     ; dbg "after reservedParser where"
     ; ts <- many1 (indentBlock (boolParser <?> "where condition"))
     ; dbg "where finished"
     ; return (foldr1 pAnd ts)
     }
  <|> return (Bool True))

-- | Parser of do-statement
doParser :: NameSpace m => Parser m [Command]
doParser = dbg "parse do" >> indentBlock (reservedParser "do"
                          >> many stmtParser)
                          <* reservedParserU "done"

fragParser :: NameSpace m => Parser m Expr
fragParser = dbg "parse fragment" >>  do
  string "{" >> whiteSpaceParser
  st <- getState
  putState st{ inFrag=True }
  res <- many stmtParser
  string "}" >> whiteSpaceParser
  args <- extvars <$> getState
  modifyState (\s -> s{ inFrag = inFrag st, extvars = extvars st })
  return $ Call (Fun (Var . snd <$> args) res) (Var . fst <$> args)

nameParser:: NameSpace m => Parser m String
nameParser = identifierParser >>= \name -> getLSymbol name >>= \case
  Just s  -> unexpected ("The identifier " ++ name ++ " is reserved as logical symbol.\n")
  Nothing -> return name

caseParser :: NameSpace m => Parser m [(Expr, Expr, [Command])]
caseParser = do
  pts <- many1 . indentBlock $ liftM2 (,) (inpattern vexprParser) (option (Bool True) (indentBlock $ whereParser False))
  dbg "done cases, find do"
  common <- whereParser True
  doblock <- doParser
  return $ map (\(a,c) -> (a, pAnd c common, doblock)) pts

-- | Parser of statements
stmtParser :: NameSpace m => Parser m Command
stmtParser = (dbg "parse statement " >> try (
         -- Parse an assigning instruction

         -- Parse an branching instruction
             do { -- reservedParser "if"
                ; c <- indentBlock (reservedParser "if" >> boolParser)
                ; b <- doParser
                ; return (Branch c b)
                }

         -- Parse an switching instruction
         <|> indentBlock (
             do { reservedParser "case"
                ; dbg "case found"
                ; e <- inpattern vexprParser
                ; dbg "case expression read"
                ; reservedParser "of"
                ; c <- whereParser True
                ; dbg "start read cases"
                ; cs <- mconcat <$> many1 caseParser -- liftM2 (,) vexprParser doParser
                ; return (Switch e c cs)
                }

          <|> (inpattern vexprParser >>= \p -> do{ -- ??? now we allow patterns in right part : [A, Var [_,Var [__]]] = [f [_, g[__]], B], where A,B,f,g are defined, Var must be defined by this expression
                (tp,g) <- (,) Select <$> ((reservedOpParser "=" >> toList <$> inpattern vexprParser)
                      <|> (reservedOpParser "<-" >> inpattern vexprParser))
                      <|> (,) Unord <$> (reservedOpParser "~=" >> inpattern vexprParser)
                      <|> (,) Append . List <$> many1 (reservedOpParser "<<" >> inpattern vexprParser)
                ; c <- whereParser True
                ; return (Assign tp p g c)
                } <|>
             -- Parse an acting instruction
             do { c <- whereParser True
                ; return (Apply p c)
                })
         <?> "Statement"))) <|> (dbg "no statement" >> parserZero)

-- | Program header parser
headerParser :: NameSpace m => Parser m Header
headerParser = try ( do { Var n <- varParser
              ; vs <- many varParser
              ; reservedOpParser "="
              ; return (Header n $ map (\case { Var x -> x} ) vs)
              } )

-- | Parser of programs
programParser :: NameSpace m => Parser m Program
programParser = do
  h <- headerParser
  stmts <- many stmtParser <* reservedParserU "done"
  return $ Program h stmts


mktuple [List [x]] = x
mktuple [List l] = Tuple l

mkset [List l] = Set l

ifthenelse a b c = IfElse a b c

isleft AssocLeft = True
isleft _ = False

topfxdef :: (BIFunc m,Int) -> Maybe (String,OpInfo)
topfxdef (i,op) = if isOp i && isleft (assoc i) && arity (fun i) == 1
                  then Just (fname i, OpInfo 0 [OpLast $ 2*prior i] $ OpFunH $ Sym (IL op))
                  else Nothing

toifxdef :: (BIFunc m,Int) -> Maybe (String,OpInfo)
toifxdef (i,op) = if isOp i && arity (fun i) == 2
                  then Just (fname i, OpInfo lpr [OpLast rpr] $ OpFunH $ Sym (IL op))
                  -- else if isOp i && arity (fun i) == 1
                  -- then Just (fname i, OpInfo lpr [OpLast rpr] $ OpFunH $ Sym (IL op))
                  else Nothing
                  where pr = prior i
                        (lpr,rpr) = if isleft (assoc i) then (2*pr, 2*pr+1) else (2*pr+1,2*pr)


pfxBuiltinS :: [(String,OpInfo)]
pfxBuiltinS = [
   ("(", OpInfo 0 [OpInfxSeq "," ")"] (OpCompileH mktuple)), -- parentheses
   ("[", OpInfo 0 [OpInfxSeq "," "]"] (OpCompileH head)), -- brackets
   ("{|", OpInfo 0 [OpInfxSeq "," "|}"] (OpCompileH mkset)), -- braces
   ("!", OpInfo 0 [OpLast 20] $ OpCompileH (\[a] -> pNot a)),
   ("if", OpInfo 0 [OpInfx "then", OpInfx "else", OpLast (-1)] (OpCompileH (\[a,b,c] -> IfElse a b c)))
   --("-", OpInfo 0 [OpLast 20] (OpCompileH (\[x] -> Call  )))
   --("` ", OpInfo 0 [OpInfx "then", OpInfx "else", OpLast 0] (OpCompileH ([a,b,c] -> IfElse a b c))),
  ] ++ mapMaybe topfxdef (concat getBuiltInOps)

createPtr [Var x,y] = Ptr x y
createPtr _ = error "left side of '&' must be a variable"

createRef [Var x,y] = Ref x y
createRef _ = error "left side of '@' must be a variable"

ifxBuiltinS :: [(String,OpInfo)]
ifxBuiltinS = [
  ("&", OpInfo maxPriority [OpLast $ maxPriority-1] $ OpCompileH createPtr),
  ("@", OpInfo maxPriority [OpLast $ maxPriority-1] $ OpCompileH createRef),
  ("&&", OpInfo 3 [OpLast 4] $ OpCompileH (\[a,b]-> pAnd a b)),
  ("||", OpInfo 2 [OpLast 3] $ OpCompileH (\[a,b]-> pOr a b)),
  ("|", OpInfo 2 [OpLast 3] $ OpCompileH (\[a,b]-> pAlt a b)),
  ("in", OpInfo 5 [OpLast 6] $ OpCompileH (\[a,b] -> In a b)),
  ("?", OpInfo 1 [OpInfx ":", OpLast 0] $ OpCompileH (\[a,b,c] -> IfElse a b c)),
  ("` ",OpInfo applyPriority [] $ OpCompileH (\[e] -> Call e [])),
  ("`",OpInfo 17 [OpInfx "` ", OpLastSeq "" 18] $ OpCompileH (\[a,f,List b] -> Call f (a:b)))
  --("-", OpInfo 0 [OpLast 20] (OpCompileH (\[x] -> Call  )))
  --("` ", OpInfo 0 [OpInfx "then", OpInfx "else", OpLast 0] (OpCompileH ([a,b,c] -> IfElse a b c))),
  ] ++ mapMaybe toifxdef (concat getBuiltInOps)

addTrie :: String -> Trie Char Int -> Trie Char Int
addTrie s = Structs.Trie.insert s (if isJust $ find isLetter s then 1 else 0)
addRsv s = Structs.Trie.insert s (-1)

getopparts [] = []
getopparts (OpInfx s:ops) = s:getopparts ops
getopparts (OpInfxSeq s u:ops) = s:u:getopparts ops
getopparts (OpLastSeq s _:ops) = s:getopparts ops
getopparts (OpLast _:ops) = getopparts ops

addIfxop :: (String,OpInfo) -> PStateM -> PStateM
addIfxop (s,o) st = st {
  infxopsM = Map.insert s o (infxopsM st),
  oppartsM = foldr addTrie (oppartsM st) (s:getopparts (opargs o))
  }

addPfxop :: (String,OpInfo) -> PStateM -> PStateM
addPfxop (s,o) st = st {
  prfxopsM = Map.insert s o (prfxopsM st),
  oppartsM = foldr addTrie (oppartsM st) (s:getopparts (opargs o))
  }

zeroStateM = PStateM Map.empty Map.empty $ foldr addTrie empty $ rsvOpNm

initStateM :: PStateM
initStateM = foldr addPfxop (foldr addIfxop zeroStateM ifxBuiltinS) pfxBuiltinS

------------------------------------------------------------------------------------------
-- Composing functions

-- | Convert a program term to list of terms
toList :: Expr -> Expr
toList x = List [x]

pAlt :: Expr -> Expr -> Expr
pAlt (Alt e1) (Alt e2) = Alt $ e1++e2
pAlt (Alt e1) x = Alt $ e1++[x]
pAlt x (Alt e2) = Alt $ x:e2
pAlt x y = Alt [x,y]

-- | Negate a given program term
pNot :: Expr -> Expr
pNot (Bool x)     = Bool (not x)
pNot (Not x)      = x
pNot (Equal x y)  = NEqual x y
pNot (NEqual x y) = Equal x y
pNot x            = Not x

-- | Take the logical and of given program terms
pAnd :: Expr -> Expr -> Expr
pAnd (Bool True) y     = y
pAnd x (Bool True)     = x
pAnd x@(Bool False) y  = x
pAnd x y@(Bool False)  = y
pAnd (And xs) (And ys) = And (xs ++ ys)
pAnd x (And ys)        = And (x : ys)
pAnd (And xs) y        = And (xs ++ [y])
pAnd x y               = And [x,y]

-- | Take the logical or of given program terms
pOr :: Expr -> Expr -> Expr
pOr x@(Bool True) y = x
pOr x y@(Bool True) = y
pOr (Bool False) y  = y
pOr x (Bool False)  = x
pOr (Or xs) (Or ys) = Or (xs ++ ys)
pOr x (Or ys)       = Or (x : ys)
pOr (Or xs) y       = Or (xs ++ [y])
pOr x y             = Or [x,y]

------------------------------------------------------------------------------------------
-- Auxiliary functions<|MERGE_RESOLUTION|>--- conflicted
+++ resolved
@@ -657,7 +657,6 @@
           <?> "composite")
 
 simpleVExprParser :: NameSpace m => Parser m Expr
-<<<<<<< HEAD
 simpleVExprParser = exprp
 -- simpleVExprParser = dbg "parse vexpr" >> (
 --                       Int <$> intParser
@@ -669,18 +668,6 @@
 --                         expr             -> return expr
 --                       )
 --                   <?> "vexpr")
-=======
-simpleVExprParser = dbg "parse vexpr" >> (
-                      Int <$> intParser
-                  <|> lambdaParser
-                  <|> (compParser >>= \case
-                        Term (T v@(Var n)) -> entryTailParser False n <|> return v
-                        Term (T t)       -> return t
-                        Tuple [expr]     -> return expr  -- expression in parentheses is parsed as one-element tuple
-                        expr             -> return expr
-                      )
-                  <?> "vexpr")
->>>>>>> 0cebbea2
 
 subExprParser :: NameSpace m => Bool -> Parser m Expr
 subExprParser _ = exprp
