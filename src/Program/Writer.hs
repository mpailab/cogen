--- conflicted
+++ resolved
@@ -180,11 +180,7 @@
 
 writeSwitchCases :: NameSpace m => Int -> [(PAggr, PBool, [ProgStmt])] -> m String
 writeSwitchCases ind ((pat,cond,prog):cs) =
-<<<<<<< HEAD
-  writeIndent ind +<>+ write pat +<>+ writeWhereCond (ind+1) cond +<>+
-=======
   writeIndent ind +<>+ write pat +<>+ writeWhereCond (ind+1) cond +<>+ "\n" +>+
->>>>>>> f031972d
   writeIndent ind +<>+ "do\n" +>+
   writeProgTail ind prog +<>+
   writeSwitchCases ind cs
