--- conflicted
+++ resolved
@@ -1,184 +1,3 @@
-<<<<<<< HEAD
-{-# LANGUAGE FlexibleInstances    #-}
-{-# LANGUAGE LambdaCase           #-}
-{-# LANGUAGE TypeSynonymInstances #-}
-
-{-|
-Module      : Program.Writer
-Description : Programs writer
-Copyright   : (c) Grigoriy Bokov 2017-2018
-License     : GPL-3
-Maintainer  : bokov@intsys.msu.ru
-Stability   : experimental
-Portability : POSIX
--}
-module Program.Writer
-    (
-      -- exports
-      write
-    )
-where
-
--- External imports
-import           Control.Monad
-import           Data.List
-import           Data.Maybe
-
--- Internal imports
-import           Expr
-import           LSymbol
-import           Program
-import           Term
-import           Utils
-
-------------------------------------------------------------------------------------------
--- Data types and clases declaration
-
-class Write a where
-  write :: NameSpace m => a -> m String
-
-instance Write Program where
-  write = writeProgram 0
-
-instance Write PExpr where
-  write NONE     = return "NONE"
-  write (Aggr x) = write x
-  write (Bool x) = write x
-
-instance Write PVExpr where
-  write = writeVExpr False
-
-instance Write PBool where
-  write = writeBool False
-
-instance Write PTerm where
-  write = writeTerm False
-
-instance Write PTerminal where
-  write = writeSymbol
-
-------------------------------------------------------------------------------------------
--- Functions
-
--- | Write a program variable
-writeVar :: NameSpace m => Int -> m String
-writeVar n = namePVar n >>= \case
-  Just name -> return name
-  _ -> error ("Unknown variable with number " ++ show n ++ "\n")
-
--- | Write sequence
-writeSequence :: NameSpace m => [a] -> (a -> m String) -> m String
-writeSequence [x] wr    = wr x
-writeSequence (x:xs) wr = wr x +<>+ ", " +>+ writeSequence xs wr
-
--- | Write prefix expression
-writePrefx :: NameSpace m => String -> [a] -> (a -> m String) -> m String
-writePrefx x y wr = (x ++ " ") +>+ (unwords <$> mapM wr y)
-
--- | Write infix expression
-writeInfx :: NameSpace m => String -> [a] -> (a -> m String) -> m String
-writeInfx x y wr = intercalate (" " ++ x ++ " ") <$> mapM wr y
-
--- | Write a program symbol
-writeSymbol :: NameSpace m => PTerminal -> m String
-writeSymbol (X n) = writeVar n
-writeSymbol (S s) = nameLSymbol s
-writeSymbol (E e) = writeEntry False e
-
-writeEntry :: NameSpace m => Bool -> PEntry -> m String
-writeEntry par (Ref n x)  = writeVar n +<>+ "@" +>+ writeVExpr True x
-writeEntry par (Ptr n x)  = writeVar n +<>+ "&" +>+ writeVExpr True x
-writeEntry par (Inside x) = writeVExpr par x
-
-writeTerm :: NameSpace m => Bool -> PTerm -> m String
-writeTerm par t = let (x,y) = f t in if par && y then "(" +>+ x +<+ ")" else x
-  where
-    f (T x)     = (writeSymbol x, False)
-    f (x :> y)  = (writeSymbol x +<>+
-                  " [" +>+ writeSequence y (writeTerm False) +<+ "]", True)
-    f (x :>> y) = (writeSymbol x +<>+ " " +>+ writeSymbol y, True)
-
-writeVExpr :: NameSpace m => Bool -> PVExpr -> m String
-writeVExpr par (Sym x)  = writeSymbol x
-writeVExpr par (Int x)  = return (show x)
-writeVExpr par (Entr x) = writeEntry par x
-writeVExpr par (List x)  = "[" +>+ writeSequence x (writeVExpr False) +<+ "]"
-writeVExpr par (Tuple x) = "(" +>+ writeSequence x (writeVExpr False) +<+ ")"
-writeVExpr par (Set x)   = "{" +>+ writeSequence x (writeVExpr False) +<+ "}"
-writeVExpr par (Term x)  = writeTerm par x
-
-writeBool :: NameSpace m => Bool -> PBool -> m String
-writeBool par t = let (x,y) = f t in if par && y then "(" +>+ x +<+ ")" else x
-  where
-    f (Const True)     = (return "True", False)
-    f (Const False)    = (return "False", False)
-    f (Equal x y)      = (writeTerm True x +<>+ " eq " +>+ writeTerm True y, True)
-    f (NEqual x y)     = (writeTerm True x +<>+ " ne " +>+ writeTerm True y, True)
-    f (In x y)         = (writeTerm True x +<>+ " in " +>+ writeVExpr True y, True)
-    f (Not x)          = ("no " +>+ writeBool True x, True)
-    f (And x)          = (writeInfx "and" x (writeBool True), True)
-    f (Or x)           = (writeInfx "or" x (writeBool True), True)
-
-writeIndent :: NameSpace m => Int -> m String
-writeIndent 0 = return ""
-writeIndent n = writeIndent (n-1) >>= \x -> return (' ' : ' ' : x)
-
-writeWhere :: NameSpace m => Int -> [PBool] -> m String
-writeWhere ind = foldr (\ t -> (+<>+) (writeIndent ind +<>+ write t +<+ "\n")) (return "")
-
--- | Write a program fragment corresponding to a given indent
-writeStmt :: NameSpace m => Int -> ProgStmt -> m String
-
-writeHeader ind (Header name vars) =
-  writeIndent ind +<>+ name +>+ " " +>+ (unwords <$> mapM write vars) +<+ " =\n"
-
-writeWhereCond :: NameSpace m => Int -> PBool -> m String
-writeWhereCond ind (Const True) = return "\n"
-writeWhereCond ind (And conds) = "\n" +>+
-  writeIndent ind +<>+
-  "  where\n" +>+ writeWhere (ind+2) conds
-
-writeWhereCond ind cond = " where " +>+ write cond  +<+ "\n"
-
--- | Write an assigning instruction of program fragment corresponding to a given indent
-writeStmt ind (Assign PMSelect pat (List [val]) cond) =
-  writeIndent ind +<>+ write pat +<>+ " = " +>+ write val +<>+ writeWhereCond ind cond
-
-writeStmt ind (Assign tp pat gen cond) =
-  writeIndent ind +<>+ write pat +<>+ show tp +>+ write gen +<>+ writeWhereCond ind cond
-
--- | Write a branching instruction of program fragment corresponding to a given indent
-writeStmt ind (Branch cond br) =
-  writeIndent ind +<>+ "if " +>+ write cond +<>+ "\n" +>+
-  writeIndent ind +<>+ "do\n" +>+
-  writeProgTail ind br
-
--- | Write a switching instruction of program fragment corresponding to a given indent
-writeStmt ind (Switch expr cond cs) =
-  writeIndent ind +<>+ "case " +>+ write expr +<>+ " of" +>+
-  writeWhereCond ind cond +<>+
-  writeSwitchCases (ind+1) cs
-
--- | Write an acting instruction of program fragment corresponding to a given indent
-writeStmt ind (Action act cond) =
-  writeIndent ind +<>+ write act +<>+ writeWhereCond ind cond
-
-writeProgTail :: NameSpace m => Int -> [ProgStmt] -> m String
-writeProgTail ind = foldr ((+<>+) . writeStmt (ind+1)) (writeIndent ind +<+ "done\n") -- +<>+ writeProgTail ind ss
---writeProgTail ind [] = writeIndent ind +<+ "done\n"
-
--- | Write a program fragment corresponding to a given indent
-writeProgram :: NameSpace m => Int -> Program -> m String
-writeProgram ind (Program h s) = writeHeader ind h +<>+ writeProgTail ind s
-
-writeSwitchCases :: NameSpace m => Int -> [(PVExpr, PBool, [ProgStmt])] -> m String
-writeSwitchCases ind ((pat,cond,prog):cs) =
-  writeIndent ind +<>+ write pat +<>+ writeWhereCond (ind+1) cond +<>+
-  writeIndent ind +<>+ "do\n" +>+
-  writeProgTail ind prog +<>+
-  writeSwitchCases ind cs
-writeSwitchCases ind [] = return ""
-=======
 {-# LANGUAGE FlexibleInstances    #-}
 {-# LANGUAGE LambdaCase           #-}
 {-# LANGUAGE TypeSynonymInstances #-}
@@ -274,20 +93,20 @@
   writeI _ AnySeq = return "__"
   writeI par (Call h args) = inpars par $
                   writeI True h +<>+ "` " +>+ (unwords <$> mapM (writeI True) args)
-  
+
   writeI par (IfElse cond iftrue iffalse) = inpars par $
                   "if " +>+ writeI False cond +<>+
                   " then " +>+ writeI False iftrue +<>+
                   " else " +>+ writeI True iffalse
-  
+
   writeI par (CaseOf pat cases) = inpars par $
                   "case " +>+ writeI False pat +<>+ " of {" +>+
                   writeSequenceS "; " cases (\(pat,res) -> writeI False pat +<>+ " -> " +>+ writeI False res)
                   +<+ "}"
-  
+
   writeI par (Alt vars) = inpars par $ writeSequenceS " | " vars write0
-  
-  writeI par (FunDef args cmds) = inpars par $ "\\" +>+ 
+
+  writeI par (FunDef args cmds) = inpars par $ "\\" +>+
                   writeSequenceS " " args (writeI True) +<>+ " -> \n" +>+ indented0 (
                     writeSequenceS "" cmds (indented write0)
                   ) +<>+ if par then indent else return ""
@@ -316,32 +135,32 @@
   writeI par (x :>> y) = inpars par $ writeI True x +<>+ " " +>+ writeI True y
 
 
-instance Write Command where 
+instance Write Command where
   writeI _ (Assign Select pat (List [val]) cond) =
     indent +<>+ write0 pat +<>+ " = " +>+ write0 val +<>+ writeWhereCond cond
-  
+
   writeI _ (Assign Append pat (List frags) cond) =
       indent +<>+ write0 pat +<>+ writeSequenceS "" frags (\f -> show Append +>+ write0 f) +<>+ writeWhereCond cond
-    
+
   writeI _ (Assign tp pat gen cond) =
     indent +<>+ write0 pat +<>+ show tp +>+ write0 gen +<>+ writeWhereCond cond
-  
+
   -- | Write a branching instruction of program fragment corresponding to a given indent
   writeI _ (Branch cond br) =
     indent +<>+ "if " +>+ write0 cond +<>+ "\n" +>+
     indent +<>+ "do\n" +>+
     writeProgTail br
-  
+
   -- | Write a switching instruction of program fragment corresponding to a given indent
   writeI _ (Switch expr cond cs) =
     indent +<>+ "case " +>+ write0 expr +<>+ " of" +>+
     writeWhereCond cond +<>+
     indented writeSwitchCases cs
-  
+
   -- | Write an acting instruction of program fragment corresponding to a given indent
   writeI _ (Action act cond) =
     indent +<>+ write0 act +<>+ writeWhereCond cond
-  
+
 write0 :: (Write t, ProgWriter m) => t -> m String
 write0 = writeI False
 ------------------------------------------------------------------------------------------
@@ -411,5 +230,4 @@
   indent +<>+ "do\n" +>+
   writeProgTail prog +<>+
   writeSwitchCases cs
-writeSwitchCases [] = return ""
->>>>>>> 6e806868
+writeSwitchCases [] = return ""