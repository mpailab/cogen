--- conflicted
+++ resolved
@@ -22,14 +22,13 @@
 import           Control.Monad
 import           Data.List
 import           Data.Maybe
-import           Data.Monoid
 
 -- Internal imports
 import           Expr
 import           LSymbol
 import           Program
+import           Term
 import           Utils
-
 
 ------------------------------------------------------------------------------------------
 -- Data types and clases declaration
@@ -37,7 +36,6 @@
 class Write a where
   write :: NameSpace m => a -> m String
 
-<<<<<<< HEAD
 instance Write Program where
   write = writeProgram 0
 
@@ -54,10 +52,6 @@
 
 instance Write PTerm where
   write = writeTerm False
-=======
-instance Write PTerm where
-  write = writePTerm 0 False
->>>>>>> 80979561
 
 instance Write PSymbol where
   write = writeSymbol
@@ -66,7 +60,6 @@
 -- Functions
 
 -- | Write a program variable
-<<<<<<< HEAD
 writeVar :: NameSpace m => Int -> m String
 writeVar n = namePVar n >>= \case
   Just name -> return name
@@ -126,52 +119,6 @@
     f (Not x)          = ("no " +>+ writeBool True x, True)
     f (And x)          = (writeInfx "and" x (writeBool True), True)
     f (Or x)           = (writeInfx "or" x (writeBool True), True)
-=======
-writePVar :: NameSpace m => Int -> m String
-writePVar n = namePVar n >>= \case
-  Just name -> return name
-  _ -> error ("Unknown variable with number " ++ show n ++ "\n")
-
--- | Write sequence of program terms
-writeSequence :: NameSpace m => Int -> [PTerm] -> m String
-writeSequence ind [t]    = writePTerm ind False t
-writeSequence ind (t:ts) = writePTerm ind False t +<>+ ", " +>+ writeSequence ind ts
-
--- | Write prefix expression
-writePrefx :: NameSpace m => Int -> String -> [PTerm] -> m String
-writePrefx ind x [t] = x +>+ writePTerm ind True t
-writePrefx ind x ts  = x +>+ (unwords <$> mapM (writePTerm ind True) ts)
-
--- | Write infix expression
-writeInfx :: NameSpace m => Int -> String -> [PTerm] -> m String
-writeInfx ind x ts = intercalate (" " ++ x ++ " ") <$> mapM (writePTerm ind True) ts
-
--- | Write a program term
-writePTerm :: NameSpace m => Int -> Bool -> PTerm -> m String
-writePTerm ind par t = let (x,y) = f t in if par && y then "(" +>+ x +<+ ")" else x
-  where
-    f :: NameSpace m => PTerm -> (m String, Bool)
-    f (X n)            = (writePVar n, False)
-    f (I i)            = (return (show i), False)
-    f (B True)         = (return "True", False)
-    f (B False)        = (return "False", False)
-    f (S s)            = (nameLSymbol s, False)
-    f (Term x@(X _) y) = (writePTerm ind False x +<>+ " " +>+ writePTerm ind True y, True)
-    f (Term x@(S _) y) = (writePTerm ind False x +<>+ " " +>+ writePTerm ind True y, True)
-    f (List x)         = ("[" +>+ writeSequence ind x +<+ "]", False)
-    f (Tuple x)        = ("(" +>+ writeSequence ind x +<+ ")", False)
-    f (Not x)          = (writePrefx ind "no" [x], True)
-    f (And x)          = (writeInfx ind "and" x, True)
-    f (Or x)           = (writeInfx ind "or" x, True)
-    f (Equal x y)      = (writeInfx ind "eq" [x,y], True)
-    f (NEqual x y)     = (writeInfx ind "ne" [x,y], True)
-    f (In x y)         = (writeInfx ind "in" [x,y], True)
-    f (Args x)         = (writePrefx ind "args" [x], True)
-    f (Replace x y)    = (writePrefx ind "replace" [x, y], True)
-    f (Ref n x)        = (writePVar n +<>+ "@" +>+ writePTerm ind True x, False)
-    f (Ptr n x)        = (writePVar n +<>+ "&" +>+ writePTerm ind True x, False)
-    f (Prog p)         = ("{\n" +>+ writeStmts (ind+2) p +<>+ writeIndent ind +<+ "}", False)
->>>>>>> 80979561
 
 writeIndent :: NameSpace m => Int -> m String
 writeIndent 0 = return ""
@@ -180,133 +127,60 @@
 writeWhere :: NameSpace m => Int -> [PBool] -> m String
 writeWhere ind = foldr (\ t -> (+<>+) (writeIndent ind +<>+ write t +<+ "\n")) (return "")
 
-<<<<<<< HEAD
 -- | Write a program fragment corresponding to a given indent
-writeProgram :: NameSpace m => Int -> Program -> m String
+writeStmt :: NameSpace m => Int -> ProgStmt -> m String
 
-writeProgram 0 (Header name vars prog) =
-  name +>+ (unwords <$> mapM write vars) +<>+ " =\n" +>+ writeProgram 1 prog
+writeHeader ind (Header name vars) =
+  name +>+ writeIndent ind +<>+ (unwords <$> mapM write vars) +<+ " =\n"
+
+instance Show PMType where
+  show PMAppend = " << "
+  show PMUnord = " ~= "
+  show PMSelect = " <- "
+
+writeWhereCond :: NameSpace m => Int -> PBool -> m String
+writeWhereCond ind (Const True) = return "\n"
+writeWhereCond ind (And conds) = "\n" +>+
+  writeIndent ind +<>+
+  "  where\n" +>+ writeWhere (ind+1) conds
+
+writeWhereCond ind cond = " where " +>+ write cond  +<+ "\n"
 
 -- | Write an assigning instruction of program fragment corresponding to a given indent
-writeProgram ind (Assign pat (Comp (List [val])) (Const True) jump) =
-  writeIndent ind +<>+ write pat +<>+ " = " +>+ write val +<>+ "\n" +>+
-  writeProgram ind jump
+writeStmt ind (Assign PMSelect pat (Comp (List [val])) cond) =
+  writeIndent ind +<>+ write pat +<>+ " = " +>+ write val +<>+ writeWhereCond ind cond
 
-writeProgram ind (Assign pat (Comp (List [val])) (And conds) jump) =
-  writeIndent ind +<>+ write pat +<>+ " = " +>+ write val +<>+ "\n" +>+
-  writeIndent ind +<>+
-  "  where\n" +>+ writeWhere (ind+2) conds +<>+
-  writeProgram ind jump
-
-writeProgram ind (Assign pat (Comp (List [val])) cond jump) =
-  writeIndent ind +<>+ write pat +<>+ " = " +>+ write val +<>+
-  " where " +>+ write cond  +<>+ "\n" +>+
-  writeProgram ind jump
-
-writeProgram ind (Assign pat gen (Const True) jump) =
-  writeIndent ind +<>+ write pat +<>+ " <- " +>+ write gen +<>+ "\n" +>+
-  writeProgram ind jump
-
-writeProgram ind (Assign pat gen (And conds) jump) =
-  writeIndent ind +<>+ write pat +<>+ " <- " +>+ write gen +<>+ "\n" +>+
-  writeIndent ind +<>+ "  where\n" +>+
-  writeWhere (ind+2) conds +<>+
-  writeProgram ind jump
-
-writeProgram ind (Assign pat gen cond jump) =
-  writeIndent ind +<>+ write pat +<>+ " <- " +>+ write gen +<>+
-  " where " +>+ write cond +<>+ "\n" +>+
-  writeProgram ind jump
-=======
--- | Write program statement corresponding to a given indent
-writeStmt :: NameSpace m => Int -> ProgStmt -> m String
--- | Write an assigning instruction of program fragment corresponding to a given indent
 writeStmt ind (Assign tp pat gen cond) =
-  writeIndent ind +<>+ write pat +<>+ right +<>+ scond
-  where
-    right = case (tp,gen) of
-      (PMSelect, List [val]) -> " = " +>+ write val
-      (PMSelect, _) -> " <- " +>+ write gen
-      (PMUnord, _)  -> " ~= " +>+ write gen
-      (PMAppend, List frs) -> foldl (+<>+) (return "") $ map (\fr -> " << " +>+ write fr) frs
-    scond = case cond of
-      (B True)      -> return "\n"
-      (And conds)   -> "\n" +>+
-        writeIndent ind +<>+ "  where\n" +>+
-        writeWhere (ind+2) conds
-      _             -> " where " +>+ write cond +<+ "\n"
->>>>>>> 80979561
+  writeIndent ind +<>+ write pat +<>+ show tp +>+ write gen +<>+ writeWhereCond ind cond
 
 -- | Write a branching instruction of program fragment corresponding to a given indent
 writeStmt ind (Branch cond br) =
   writeIndent ind +<>+ "if " +>+ write cond +<>+ "\n" +>+
   writeIndent ind +<>+ "do\n" +>+
-  writeProgram (ind+1) br -- +<>+
-  --writeStmt ind jump
+  writeProgTail (ind+1) br
 
 -- | Write a switching instruction of program fragment corresponding to a given indent
-<<<<<<< HEAD
-writeProgram ind (Switch expr (Const True) cs jump) =
-=======
-writeStmt ind (Switch expr (B True) cs) =
->>>>>>> 80979561
-  writeIndent ind +<>+ "case " +>+ write expr +<>+ " of\n" +>+
-  writeSwitchCases (ind+1) cs -- +<>+
-  --writeStmt ind jump
-
-<<<<<<< HEAD
-writeProgram ind (Switch expr (And conds) cs jump) =
-=======
-writeStmt ind (Switch expr (And conds) cs) =
->>>>>>> 80979561
-  writeIndent ind +<>+ "case " +>+ write expr +<>+ " of\n" +>+
-  writeIndent ind +<>+ "  where\n" +>+
-  writeWhere (ind+2) conds +<>+
-  writeSwitchCases (ind+1) cs -- +<>+
-  --writeStmt ind jump
-
 writeStmt ind (Switch expr cond cs) =
-  writeIndent ind +<>+ "case " +>+ write expr +<>+ " of\n" +>+
-  " where " +>+ write cond +<>+ "\n" +>+
-  writeSwitchCases (ind+1) cs -- +<>+
-  --writeStmt ind jump
+  writeIndent ind +<>+ "case " +>+ write expr +<>+ " of" +>+
+  writeWhereCond ind cond +<>+
+  writeSwitchCases (ind+1) cs
 
 -- | Write an acting instruction of program fragment corresponding to a given indent
-<<<<<<< HEAD
-writeProgram ind (Action act (Const True) jump) =
-  writeIndent ind +<>+ write act +<>+ "\n" +>+
-  writeProgram ind jump
+writeStmt ind (Action act cond) =
+  writeIndent ind +<>+ write act +<>+ writeWhereCond ind cond
 
-writeProgram ind (Action act (And cs) jump) =
-=======
-writeStmt ind (Action act (B True)) =
-  writeIndent ind +<>+ write act +<+ "\n" -- +>+
-  --writeStmt ind jump
-
-writeStmt ind (Action act (And cs)) =
->>>>>>> 80979561
-  writeIndent ind +<>+ write act +<>+ "\n" +>+
-  writeIndent ind +<>+ "  where\n" +>+
-  writeWhere (ind+2) cs -- +<>+
-  --writeStmt ind jump
-
-writeStmt ind (Action act cond) =
-  writeIndent ind +<>+ write act +<>+
-  " where " +>+ write cond +<+ "\n" -- +>+
-  --writeStmt ind jump
-
--- | Write a program fragment corresponding to a given indent
-writeStmts :: NameSpace m => Int -> [ProgStmt] -> m String
-writeStmts ind s = foldl (+<>+) (return "") (map (writeStmt ind) s)
+writeProgTail :: NameSpace m => Int -> [ProgStmt] -> m String
+writeProgTail ind (s:ss) = writeStmt (ind+1) s +<>+ writeProgTail (ind+1) ss
+writeProgTail ind [] = writeIndent ind +<+ "done\n"
 
 -- | Write a program fragment corresponding to a given indent
 writeProgram :: NameSpace m => Int -> Program -> m String
-writeProgram ind (Stmts s) = writeStmts ind s +<>+ writeIndent ind +<+ "done\n"
+writeProgram ind (Program h s) = writeHeader ind h +<>+ writeProgTail ind s
 
-writeSwitchCases :: NameSpace m => Int -> [(PAggr, Program)] -> m String
+writeSwitchCases :: NameSpace m => Int -> [(PAggr, [ProgStmt])] -> m String
 writeSwitchCases ind ((pat,prog):cs) =
   writeIndent ind +<>+ write pat +<>+ "\n" +>+
   writeIndent ind +<>+ "do\n" +>+
-  writeProgram (ind+1) prog +<>+
+  writeProgTail (ind+1) prog +<>+
   writeSwitchCases ind cs
 writeSwitchCases ind [] = return ""